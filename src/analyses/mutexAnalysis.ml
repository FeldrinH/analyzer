(** Data race analysis. *)

module M = Messages
module GU = Goblintutil
module Addr = ValueDomain.Addr
module Offs = ValueDomain.Offs
module Lockset = LockDomain.Lockset
module Mutexes = LockDomain.Mutexes
module AD = ValueDomain.AD
module ID = ValueDomain.ID
module IdxDom = ValueDomain.IndexDomain
module LockingPattern = Exp.LockingPattern
module Exp = Exp.Exp
(*module BS = Base.Spec*)
module LF = LibraryFunctions
open Prelude.Ana
open Analyses
open GobConfig

let big_kernel_lock = LockDomain.Addr.from_var (Goblintutil.create_var (makeGlobalVar "[big kernel lock]" intType))
let console_sem = LockDomain.Addr.from_var (Goblintutil.create_var (makeGlobalVar "[console semaphore]" intType))
let verifier_atomic = LockDomain.Addr.from_var (Goblintutil.create_var (makeGlobalVar "[__VERIFIER_atomic]" intType))

module type SpecParam =
sig
  module G: Lattice.S
  val effect_fun: ?write:bool -> Lockset.t -> G.t
  val check_fun: ?write:bool -> Lockset.t -> G.t
end

(** Data race analyzer without base --- this is the new standard *)
module MakeSpec (P: SpecParam) =
struct
  include Analyses.DefaultSpec

  (** name for the analysis (btw, it's "Only Mutex Must") *)
  let name () = "mutex"

  (** Add current lockset alongside to the base analysis domain. Global data is collected using dirty side-effecting. *)
  module D = Lockset
  module C = Lockset

  (** We do not add global state, so just lift from [BS]*)
  module G = P.G

  let should_join x y = D.equal x y

  (* NB! Currently we care only about concrete indexes. Base (seeing only a int domain
     element) answers with the string "unknown" on all non-concrete cases. *)
  let rec conv_offset x =
    match x with
    | `NoOffset    -> `NoOffset
    | `Index (Const (CInt64 (i,_,s)),o) -> `Index (IntDomain.of_const (i,Cilfacade.ptrdiff_ikind (),s), conv_offset o)
    | `Index (_,o) -> `Index (ValueDomain.IndexDomain.top (), conv_offset o)
    | `Field (f,o) -> `Field (f, conv_offset o)

  let rec conv_const_offset x =
    match x with
    | NoOffset    -> `NoOffset
    | Index (Const (CInt64 (i,_,s)),o) -> `Index (IntDomain.of_const (i,Cilfacade.ptrdiff_ikind (),s), conv_const_offset o)
    | Index (_,o) -> `Index (ValueDomain.IndexDomain.top (), conv_const_offset o)
    | Field (f,o) -> `Field (f, conv_const_offset o)

  let rec replace_elem (v,o) q ex =
    match ex with
    | AddrOf  (Mem e,_) when e == q ->v, Offs.from_offset (conv_offset o)
    | StartOf (Mem e,_) when e == q ->v, Offs.from_offset (conv_offset o)
    | Lval    (Mem e,_) when e == q ->v, Offs.from_offset (conv_offset o)
    | CastE (_,e)           -> replace_elem (v,o) q e
    | _ -> v, Offs.from_offset (conv_offset o)

  let part_access ctx e v w =
    (*privatization*)
    begin match v with
      | Some v ->
        if not (Lockset.is_bot ctx.local) then
          let ls = Lockset.filter snd ctx.local in
          let el = P.effect_fun ~write:w ls in
          ctx.sideg v el
      | None -> M.warn "Write to unknown address: privatization is unsound."
    end;
    (*partitions & locks*)
    let open Access in
    let ps = LSSSet.singleton (LSSet.empty ()) in
    let add_lock l =
      let ls = Lockset.Lock.short 80 l in
      LSSet.add ("lock",ls)
    in
    let locks =
      if w then
        (* when writing: ignore reader locks *)
        Lockset.filter snd ctx.local
      else
        (* when reading: bump reader locks to exclusive as they protect reads *)
        Lockset.map (fun (x,_) -> (x,true)) ctx.local
    in
    let ls = D.fold add_lock locks (LSSet.empty ()) in
    (ps, ls)

  let eval_exp_addr a exp =
    let gather_addr (v,o) b = ValueDomain.Addr.from_var_offset (v,conv_offset o) :: b in
    match a (Queries.MayPointTo exp) with
    | `LvalSet a when not (Queries.LS.is_top a)
                   && not (Queries.LS.mem (dummyFunDec.svar,`NoOffset) a) ->
      Queries.LS.fold gather_addr (Queries.LS.remove (dummyFunDec.svar, `NoOffset) a) []
    | _ -> []

  let lock ctx rw may_fail nonzero_return_when_aquired a lv arglist ls =
    let is_a_blob addr =
      match LockDomain.Addr.to_var addr with
      | [a] -> a.vname.[0] = '('
      | _ -> false
    in
    let lock_one (e:LockDomain.Addr.t) =
      if is_a_blob e then
        ls
      else begin
        let nls = Lockset.add (e,rw) ls in
        match lv with
        | None -> if may_fail then ls else nls
        | Some lv ->
          ctx.split nls (Lval lv) nonzero_return_when_aquired;
          if may_fail then (
            let fail_exp = if nonzero_return_when_aquired then Lval lv else BinOp(Gt, Lval lv, zero, intType) in
            ctx.split ls fail_exp (not nonzero_return_when_aquired)
          );
          raise Analyses.Deadcode
      end
    in
    match arglist with
    | [x] -> begin match  (eval_exp_addr a x) with
        | [e]  -> lock_one e
        | _ -> ls
      end
    | _ -> Lockset.top ()

  let arinc_analysis_activated = ref false

  let access_one_top ctx write reach exp =
    (* ignore (Pretty.printf "access_one_top %b %b %a:\n" write reach d_exp exp); *)
    if ThreadFlag.is_multi ctx.ask then
      ignore(ctx.ask (Queries.Access(exp,write,reach,110)))

  (** We just lift start state, global and dependency functions: *)
  let startstate v = Lockset.empty ()
  let threadenter ctx lval f args = Lockset.empty ()
  let threadspawn ctx lval f args fctx = Lockset.empty ()
  let exitstate  v = Lockset.empty ()

  let query ctx (q:Queries.t) : Queries.Result.t =
    let non_overlapping locks1 locks2 =
      let intersect = G.join locks1 locks2 in
      let tv = G.is_top intersect in
      `Bool (tv)
    in
    match q with
<<<<<<< HEAD
    | Queries.MayBePublic _ when Lockset.is_bot ctx.local -> `MayBool false
    | Queries.MayBePublic v ->
      let held_locks = Lockset.export_locks (Lockset.filter snd ctx.local) in
      if Mutexes.mem verifier_atomic held_locks then
        `MayBool false
      else
        let lambda_v = ctx.global v in
        let intersect = Mutexes.inter held_locks lambda_v in
        let tv = Mutexes.is_empty intersect in
        `MayBool tv
    | Queries.MustBeProtectedBy {mutex; global} ->
      let lambda_global = ctx.global global in
      let addr = Addr.from_var mutex in
      `MustBool (Mutexes.mem addr lambda_global)
    | Queries.MustBeAtomic ->
      let held_locks = Lockset.export_locks (Lockset.filter snd ctx.local) in
      `MustBool (Mutexes.mem verifier_atomic held_locks)
=======
    | Queries.IsPublic _ when Lockset.is_bot ctx.local -> `Bool false
    | Queries.IsPublic v ->
      let held_locks: G.t = P.check_fun ~write:false (Lockset.filter snd ctx.local) in
      if Mutexes.mem verifier_atomic (Lockset.export_locks ctx.local) then `Bool false
      else non_overlapping held_locks (ctx.global v)
    | Queries.IsNotProtected v ->
      let held_locks: G.t = P.check_fun ~write:true (Lockset.filter snd ctx.local) in
      non_overlapping held_locks (ctx.global v)
>>>>>>> 852dd9c1
    | _ -> Queries.Result.top ()


  (** Transfer functions: *)

  let assign ctx lval rval : D.t =
    (* ignore global inits *)
    if !GU.global_initialization then ctx.local else begin
      access_one_top ctx true  false (AddrOf lval);
      access_one_top ctx false false rval;
      ctx.local
    end

  let branch ctx exp tv : D.t =
    access_one_top ctx false false exp;
    ctx.local

  let return ctx exp fundec : D.t =
    begin match exp with
      | Some exp -> access_one_top ctx false false exp
      | None -> ()
    end;
    (* deprecated but still valid SV-COMP convention for atomic block *)
    if get_bool "ana.sv-comp.functions" && String.starts_with fundec.svar.vname "__VERIFIER_atomic_" then
      Lockset.remove (verifier_atomic, true) ctx.local
    else
      ctx.local

  let body ctx f : D.t =
    (* deprecated but still valid SV-COMP convention for atomic block *)
    if get_bool "ana.sv-comp.functions" && String.starts_with f.svar.vname "__VERIFIER_atomic_" then
      Lockset.add (verifier_atomic, true) ctx.local
    else
      ctx.local

  let special ctx lv f arglist : D.t =
    let remove_rw x st = Lockset.remove (x,true) (Lockset.remove (x,false) st) in
    let unlock remove_fn =
      let remove_nonspecial x =
        if Lockset.is_top x then x else
          Lockset.filter (fun (v,_) -> match LockDomain.Addr.to_var v with
              | [v] when v.vname.[0] = '{' -> true
              | _ -> false
            ) x
      in
      match arglist with
      | x::xs -> begin match  (eval_exp_addr ctx.ask x) with
          | [] -> remove_nonspecial ctx.local
          | es -> List.fold_right remove_fn es ctx.local
        end
      | _ -> ctx.local
    in
    match (LF.classify f.vname arglist, f.vname) with
    | _, "_lock_kernel"
      -> Lockset.add (big_kernel_lock,true) ctx.local
    | _, "_unlock_kernel"
      -> Lockset.remove (big_kernel_lock,true) ctx.local
    | `Lock (failing, rw, nonzero_return_when_aquired), _
      -> let arglist = if f.vname = "LAP_Se_WaitSemaphore" then [List.hd arglist] else arglist in
      (*print_endline @@ "Mutex `Lock "^f.vname;*)
      lock ctx rw failing nonzero_return_when_aquired ctx.ask lv arglist ctx.local
    | `Unlock, "__raw_read_unlock"
    | `Unlock, "__raw_write_unlock"  ->
      let drop_raw_lock x =
        let rec drop_offs o =
          match o with
          | `Field ({fname="raw_lock"; _},`NoOffset) -> `NoOffset
          | `Field (f1,o1) -> `Field (f1, drop_offs o1)
          | `Index (i1,o1) -> `Index (i1, drop_offs o1)
          | `NoOffset -> `NoOffset
        in
        match Addr.to_var_offset x with
        | [(v,o)] -> Addr.from_var_offset (v, drop_offs o)
        | _ -> x
      in
      unlock (fun l -> remove_rw (drop_raw_lock l))
    | `Unlock, _ ->
      (*print_endline @@ "Mutex `Unlock "^f.vname;*)
      unlock remove_rw
    | _, "spinlock_check" -> ctx.local
    | _, "acquire_console_sem" when get_bool "kernel" ->
      Lockset.add (console_sem,true) ctx.local
    | _, "release_console_sem" when get_bool "kernel" ->
      Lockset.remove (console_sem,true) ctx.local
    | _, "__builtin_prefetch" | _, "misc_deregister" ->
      ctx.local
    | _, "__VERIFIER_atomic_begin" when get_bool "ana.sv-comp.functions" ->
      Lockset.add (verifier_atomic, true) ctx.local
    | _, "__VERIFIER_atomic_end" when get_bool "ana.sv-comp.functions" ->
      Lockset.remove (verifier_atomic, true) ctx.local
    | _, x ->
      let arg_acc act =
        match LF.get_threadsafe_inv_ac x with
        | Some fnc -> (fnc act arglist)
        | _ -> arglist
      in
      List.iter (access_one_top ctx false true) (arg_acc `Read);
      List.iter (access_one_top ctx true  true ) (arg_acc `Write);
      (match lv with
      | Some x -> access_one_top ctx true false (AddrOf x)
      | None -> ());
      ctx.local

  let enter ctx lv f args : (D.t * D.t) list =
    [(ctx.local,ctx.local)]

  let combine ctx lv fexp f args fc al =
    access_one_top ctx false false fexp;
    begin match lv with
      | None      -> ()
      | Some lval -> access_one_top ctx true false (AddrOf lval)
    end;
    List.iter (access_one_top ctx false false) args;
    al

  let init () =
    init ();
    arinc_analysis_activated := List.exists (fun x -> Json.string x="arinc") (get_list "ana.activated")

end

module MyParam =
struct
  module G = LockDomain.Simple
  let effect_fun ?write:(w=false) ls = Lockset.export_locks ls
  let check_fun = effect_fun
end

module WriteBased =
struct
  module G = Lattice.Prod (LockDomain.Simple) (LockDomain.Simple)
  let effect_fun ?write:(w=false) ls =
    let locks = Lockset.export_locks ls in
    (locks, if w then locks else Mutexes.top ())
  let check_fun ?write:(w=false) ls =
    let locks = Lockset.export_locks ls in
    if w then (Mutexes.bot (), locks) else (locks, Mutexes.bot ())
end

module Spec = MakeSpec (WriteBased)

let _ =
  MCP.register_analysis (module Spec : Spec)<|MERGE_RESOLUTION|>--- conflicted
+++ resolved
@@ -151,12 +151,11 @@
     let non_overlapping locks1 locks2 =
       let intersect = G.join locks1 locks2 in
       let tv = G.is_top intersect in
-      `Bool (tv)
+      `MayBool (tv)
     in
     match q with
-<<<<<<< HEAD
     | Queries.MayBePublic _ when Lockset.is_bot ctx.local -> `MayBool false
-    | Queries.MayBePublic v ->
+    (* | Queries.MayBePublic v ->
       let held_locks = Lockset.export_locks (Lockset.filter snd ctx.local) in
       if Mutexes.mem verifier_atomic held_locks then
         `MayBool false
@@ -164,24 +163,23 @@
         let lambda_v = ctx.global v in
         let intersect = Mutexes.inter held_locks lambda_v in
         let tv = Mutexes.is_empty intersect in
-        `MayBool tv
-    | Queries.MustBeProtectedBy {mutex; global} ->
-      let lambda_global = ctx.global global in
-      let addr = Addr.from_var mutex in
-      `MustBool (Mutexes.mem addr lambda_global)
-    | Queries.MustBeAtomic ->
-      let held_locks = Lockset.export_locks (Lockset.filter snd ctx.local) in
-      `MustBool (Mutexes.mem verifier_atomic held_locks)
-=======
-    | Queries.IsPublic _ when Lockset.is_bot ctx.local -> `Bool false
+        `MayBool tv *)
+    | Queries.IsPublic _ when Lockset.is_bot ctx.local -> `MayBool false
+    | Queries.MayBePublic v
     | Queries.IsPublic v ->
       let held_locks: G.t = P.check_fun ~write:false (Lockset.filter snd ctx.local) in
-      if Mutexes.mem verifier_atomic (Lockset.export_locks ctx.local) then `Bool false
+      if Mutexes.mem verifier_atomic (Lockset.export_locks ctx.local) then `MayBool false
       else non_overlapping held_locks (ctx.global v)
     | Queries.IsNotProtected v ->
       let held_locks: G.t = P.check_fun ~write:true (Lockset.filter snd ctx.local) in
       non_overlapping held_locks (ctx.global v)
->>>>>>> 852dd9c1
+    (* | Queries.MustBeProtectedBy {mutex; global} ->
+      let lambda_global = ctx.global global in
+      let addr = Addr.from_var mutex in
+      `MustBool (Mutexes.mem addr lambda_global) *)
+    | Queries.MustBeAtomic ->
+      let held_locks = Lockset.export_locks (Lockset.filter snd ctx.local) in
+      `MustBool (Mutexes.mem verifier_atomic held_locks)
     | _ -> Queries.Result.top ()
 
 
