--- conflicted
+++ resolved
@@ -433,51 +433,10 @@
       | None -> Some (fun a xs -> f xs)
   with Not_found -> get_invalidate_action name
 
-<<<<<<< HEAD
-let use_special fn_name =
-  match fn_name with
-    | "ActivateTask"
-    | "TerminateTask"
-    | "ChainTask"
-    | "Schedule"
-    | "GetTaskID"
-    | "GetTaskState"
-    | "DisableAllInterrupts"
-    | "EnableAllInterrupts"
-    | "SuspendAllInterrupts"
-    | "ResumeAllInterrupts"
-    | "SuspendOSInterrupts"
-    | "ResumeOSInterrupts"
-    | "GetResource"
-    | "ReleaseResource"
-    | "SetEvent"
-    | "GetEvent"
-    | "ClearEvent"
-    | "WaitEvent"
-    | "GetAlarmBase"
-    | "GetAlarm"
-    | "SetRelAlarm"
-    | "SetAbsAlarm"
-    | "CancelAlarm"
-    | "GetActiveApplicationMode"
-    | "StartOS"
-    | "ShutdownOS"
-    | "list_empty"
-    | "kzalloc"
-    | "kmalloc"
-    | "__raw_read_unlock"
-    | "__raw_write_unlock" 
-    | "spinlock_check"
-    | "spin_unlock_irqrestore" -> true
-    | "list_add" when (get_bool "exp.list-type") -> true
-    | "list_del" when (get_bool "exp.list-type") -> true
-    | _ -> false
-=======
 
 module StringSet = Set.Make(String)
 let lib_funs = ref (List.fold_right StringSet.add ["list_empty"; "kzalloc"; "kmalloc"; "__raw_read_unlock"; "__raw_write_unlock"; "spinlock_check"; "spin_unlock_irqrestore"] StringSet.empty)
 
 let use_special fn_name = StringSet.mem fn_name !lib_funs
 
-let add_lib_funs funs = lib_funs := List.fold_right StringSet.add funs !lib_funs
->>>>>>> cf3dda68
+let add_lib_funs funs = lib_funs := List.fold_right StringSet.add funs !lib_funs