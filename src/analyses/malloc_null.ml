(** Path-sensitive analysis that verifies checking the result of the malloc function. *)

module BS = Base.Main
module AD = ValueDomain.AD
module IdxDom = ValueDomain.IndexDomain
module Offs = ValueDomain.Offs

open Prelude.Ana
open Analyses
open GobConfig

module Spec =
struct
  include Analyses.DefaultSpec

  module Addr = ValueDomain.Addr
  module D = ValueDomain.AddrSetDomain
  module C = ValueDomain.AddrSetDomain
  module G = Lattice.Unit

  let should_join x y = D.equal x y

  (* NB! Currently we care only about concrete indexes. Base (seeing only a int domain
     element) answers with the string "unknown" on all non-concrete cases. *)
  let rec conv_offset x =
    match x with
    | `NoOffset    -> `NoOffset
    | `Index (Const (CInt64 (i,_,_)),o) -> `Index (IdxDom.of_int i, conv_offset o)
    | `Index (_,o) -> `Index (IdxDom.top (), conv_offset o)
    | `Field (f,o) -> `Field (f, conv_offset o)

  (*
    Addr set functions:
  *)
  let is_prefix_of (v1,ofs1: varinfo * (Addr.field,Addr.idx) Lval.offs) (v2,ofs2: varinfo * (Addr.field,Addr.idx) Lval.offs) : bool =
    let rec is_offs_prefix_of pr os =
      match (pr, os) with
      | (`NoOffset, `NoOffset) -> true
      | (`NoOffset, _) -> false
      | (`Field (f1, o1), `Field (f2,o2)) -> f1 == f2 && is_offs_prefix_of o1 o2
      | (_, _) -> false
    in
    (v1.vid == v2.vid) && is_offs_prefix_of ofs1 ofs2

  (* We just had to dereference an lval --- warn if it was null *)
  let warn_lval (st:D.t) (v :varinfo * (Addr.field,Addr.idx) Lval.offs) : unit =
    try
      if D.exists (fun x -> List.exists (fun x -> is_prefix_of x v) (Addr.to_var_offset x)) st
      then
        let var = Addr.from_var_offset v in
        Messages.report ("Possible dereferencing of null on variable '" ^ (Addr.short 80 var) ^ "'.")
    with SetDomain.Unsupported _ -> ()

  (* Warn null-lval dereferences, but not normal (null-) lvals*)
  let rec warn_deref_exp a (st:D.t) (e:exp): unit =
    let warn_lval_mem e offs =
      (*      begin try List.iter (warn_lval st) (AD.to_var_offset (BS.eval_lv gl s (Mem e, offs)))
              with SetDomain.Unsupported _ -> () end;*)
      match e with
      | Lval (Var v, offs) ->
        begin match a (Queries.MayPointTo (mkAddrOf (Var v,offs))) with
          | `LvalSet a when not (Queries.LS.is_top a)
                         && not (Queries.LS.mem (dummyFunDec.svar,`NoOffset) a) ->
            Queries.LS.iter (fun (v,o) -> warn_lval st (v, conv_offset o)) a
          | _ -> ()
        end
      | _ -> ()
    in
    match e with
    | Lval (Var v, offs) -> ()
    | AddrOf (Var _, _)
    | StartOf (Var _, _) ->  warn_lval_mem e NoOffset
    | AddrOf (Mem e, offs)
    | StartOf (Mem e, offs)
    | Lval (Mem e, offs) ->
      warn_deref_exp a st e;
      warn_lval_mem e offs
    | BinOp (_,e1,e2,_) ->
      warn_deref_exp a st e1;
      warn_deref_exp a st e2
    | UnOp (_,e,_)
    | CastE  (_,e) ->
      warn_deref_exp a st e
    | _ -> ()

  let may (f: 'a -> 'b) (x: 'a option) : unit =
    match x with
    | Some x -> f x
    | None -> ()

  (* Generate addresses to all points in an given varinfo. (Depends on type) *)
  let to_addrs (v:varinfo) : Addr.t list =
    let make_offs = List.fold_left (fun o f -> `Field (f, o)) `NoOffset in
    let rec add_fields (base: Addr.field list) fs acc =
      match fs with
      | [] -> acc
      | f :: fs ->
        match unrollType f.ftype with
        | TComp ({cfields=ffs; _},_) -> add_fields base fs (List.rev_append (add_fields (f::base) ffs []) acc)
        | _                       -> add_fields base fs ((Addr.from_var_offset (v,make_offs (f::base))) :: acc)
    in
    match unrollType v.vtype with
    | TComp ({cfields=fs; _},_) -> add_fields [] fs []
    | _ -> [Addr.from_var v]

  (* Remove null values from state that are unreachable from exp.*)
  let remove_unreachable ask (args: exp list) (st: D.t) : D.t =
    let reachable =
      let do_exp e =
        match ask (Queries.ReachableFrom e) with
        | `LvalSet a when not (Queries.LS.is_top a)  ->
          let to_extra (v,o) xs = AD.from_var_offset (v,(conv_offset o)) :: xs  in
          Queries.LS.fold to_extra a []
        (* Ignore soundness warnings, as invalidation proper will raise them. *)
        | _ -> []
      in
      List.concat (List.map do_exp args)
    in
    let add_exploded_struct (one: AD.t) (many: AD.t) : AD.t =
      let vars = AD.to_var_may one in
      List.fold_right AD.add (List.concat (List.map to_addrs vars)) many
    in
    let vars = List.fold_right add_exploded_struct reachable (AD.empty ()) in
    if D.is_top st
    then D.top ()
    else D.filter (fun x -> AD.mem x vars) st

  let get_concrete_lval ask (lval:lval) =
    match ask (Queries.MayPointTo (mkAddrOf lval)) with
    | `LvalSet a when Queries.LS.cardinal a = 1
                   && not (Queries.LS.mem (dummyFunDec.svar,`NoOffset) a) ->
      let v, o = Queries.LS.choose a in
      Some (Var v, conv_offset o)
    | _ -> None

  let get_concrete_exp (exp:exp) gl (st:D.t) =
    match constFold true exp with
    | CastE (_,Lval (Var v, offs))
    | Lval (Var v, offs) -> Some (Var v,offs)
    | _ -> None

  let might_be_null ask lv gl st =
    match ask (Queries.MayPointTo (mkAddrOf lv)) with
    | `LvalSet a when not (Queries.LS.is_top a) && not (Queries.LS.mem (dummyFunDec.svar,`NoOffset) a) ->
      let one_addr_might (v,o) =
        D.exists (fun x -> List.exists (fun x -> is_prefix_of (v, conv_offset o) x) (Addr.to_var_offset x)) st
      in
      Queries.LS.exists one_addr_might a
    | _ -> false

  (*
    Transfer functions and alike
  *)

  (* One step tf-s *)
  let assign ctx (lval:lval) (rval:exp) : D.t =
    warn_deref_exp ctx.ask ctx.local (Lval lval) ;
    warn_deref_exp ctx.ask ctx.local rval;
    match get_concrete_exp rval ctx.global ctx.local, get_concrete_lval ctx.ask lval with
    | Some rv , Some (Var vt,ot) when might_be_null ctx.ask rv ctx.global ctx.local ->
      D.add (Addr.from_var_offset (vt,ot)) ctx.local
    | _ -> ctx.local

  let branch ctx (exp:exp) (tv:bool) : D.t =
    warn_deref_exp ctx.ask ctx.local exp;
    ctx.local

  let body ctx (f:fundec) : D.t =
    ctx.local

  let return_addr_ = ref Addr.NullPtr
  let return_addr () = !return_addr_

  let return ctx (exp:exp option) (f:fundec) : D.t =
    let remove_var x v = List.fold_right D.remove (to_addrs v) x in
    let nst = List.fold_left remove_var ctx.local (f.slocals @ f.sformals) in
    match exp with
    | Some ret ->
      warn_deref_exp ctx.ask ctx.local ret;
      begin match get_concrete_exp ret ctx.global ctx.local with
        | Some ev when might_be_null ctx.ask ev ctx.global ctx.local ->
          D.add (return_addr ()) nst
        | _ -> nst  end
    | None -> nst

  (* Function calls *)

  let eval_funvar ctx (fv:exp) : varinfo list =
    warn_deref_exp ctx.ask ctx.local fv;
    []

  let enter ctx (lval: lval option) (f:varinfo) (args:exp list) : (D.t * D.t) list =
    let nst = remove_unreachable ctx.ask args ctx.local in
    may (fun x -> warn_deref_exp ctx.ask ctx.local (Lval x)) lval;
    List.iter (warn_deref_exp ctx.ask ctx.local) args;
    [ctx.local,nst]

  let combine ctx (lval:lval option) fexp (f:varinfo) (args:exp list) fc (au:D.t) : D.t =
    let cal_st = remove_unreachable ctx.ask args ctx.local in
    let ret_st = D.union au (D.diff ctx.local cal_st) in
    let new_u =
      match lval, D.mem (return_addr ()) ret_st with
      | Some lv, true ->
        begin match get_concrete_lval ctx.ask lv with
          | Some (Var v,ofs) -> D.remove (return_addr ()) (D.add (Addr.from_var_offset (v,ofs)) ret_st)
          | _ -> ret_st end
      | _ -> ret_st
    in
    new_u

  let special ctx (lval: lval option) (f:varinfo) (arglist:exp list) : D.t =
    may (fun x -> warn_deref_exp ctx.ask ctx.local (Lval x)) lval;
    List.iter (warn_deref_exp ctx.ask ctx.local) arglist;
    match f.vname, lval with
    | "malloc", Some lv ->
      begin
        match get_concrete_lval ctx.ask lv with
        | Some (Var v, offs) ->
          ctx.split ctx.local (Lval lv) true;
          ctx.split (D.add (Addr.from_var_offset (v,offs)) ctx.local) (Lval lv) false;
          raise Analyses.Deadcode
        | _ -> ctx.local
      end
    | _ -> ctx.local

  let name () = "malloc_null"

  let startstate v = D.empty ()
<<<<<<< HEAD
  let threadenter ctx lval f args = D.empty ()
  let threadcombine ctx lval f args fctx = D.empty ()
=======
  let threadenter ctx f args = D.empty ()
  let threadspawn ctx f args fctx = D.empty ()
>>>>>>> 93101727
  let exitstate  v = D.empty ()

  let init () =
    set_bool "exp.malloc-fail" true;
    return_addr_ :=  Addr.from_var (Goblintutil.create_var @@ makeVarinfo false "RETURN" voidType)
end

let _ =
  MCP.register_analysis (module Spec : Spec)<|MERGE_RESOLUTION|>--- conflicted
+++ resolved
@@ -226,13 +226,8 @@
   let name () = "malloc_null"
 
   let startstate v = D.empty ()
-<<<<<<< HEAD
   let threadenter ctx lval f args = D.empty ()
-  let threadcombine ctx lval f args fctx = D.empty ()
-=======
-  let threadenter ctx f args = D.empty ()
-  let threadspawn ctx f args fctx = D.empty ()
->>>>>>> 93101727
+  let threadspawn ctx lval f args fctx = D.empty ()
   let exitstate  v = D.empty ()
 
   let init () =
