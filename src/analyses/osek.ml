--- conflicted
+++ resolved
@@ -709,13 +709,8 @@
   let startstate v = D.top ()
   let exitstate  v = D.top ()
 
-<<<<<<< HEAD
   let threadenter ctx lval f args = D.top ()
-  let threadcombine ctx lval f args fctx = D.bot ()
-=======
-  let threadenter ctx f args = D.top ()
-  let threadspawn ctx f args fctx = D.bot ()
->>>>>>> 93101727
+  let threadspawn ctx lval f args fctx = D.bot ()
 
   let activate_task ctx (task_name : string) : unit =
     let task = Cilfacade.getFun task_name in
