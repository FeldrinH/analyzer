--- conflicted
+++ resolved
@@ -6,15 +6,9 @@
 open Prelude.Ana
 open Analyses
 
-<<<<<<< HEAD
-let is_multi_ask (ask: Queries.ask): bool =
+let is_multi (ask: Queries.ask): bool =
   match ask Queries.NotSingleThreaded with
   | `Bool b -> b
-=======
-let is_multi (ask: Queries.ask): bool =
-  match ask Queries.SingleThreaded with
-  | `Bool b -> not b
->>>>>>> c87e619a
   | `Top -> true
   | _ -> failwith "ThreadFlag.is_multi"
 
@@ -75,7 +69,7 @@
 
   let part_access ctx e v w =
     let es = Access.LSSet.empty () in
-    if is_multi ctx then
+    if is_multi ctx.ask then
       (Access.LSSSet.singleton es, es)
     else
       (* kill access when single threaded *)
