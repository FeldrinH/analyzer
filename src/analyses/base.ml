--- conflicted
+++ resolved
@@ -80,11 +80,8 @@
   type glob_fun  = V.t -> G.t
   type glob_diff = (V.t * G.t) list
   type relational_ints = RD.t
-<<<<<<< HEAD
-=======
 
   type relational_information = RelationalStructInformation | RelationalIntInformation
->>>>>>> 2701b825
 
   let bool_top () = ID.(join (of_int 0L) (of_int 1L))
 
@@ -92,33 +89,6 @@
    * State functions
    **************************************************************************)
 
-<<<<<<< HEAD
-  let first_value_in_local_store store =
-    let first_relational_value = CPA.fold
-        (fun key value first_value ->
-           let value =
-             match value with
-             | `RelationalInt x -> Some value
-             | _ -> None in
-           match key.vtype with
-           | TInt _ -> (
-               match first_value with
-               | Some x -> (
-                   match x with
-                   | `RelationalInt _ -> Some x
-                   |  _ -> value
-                 )
-               | _ -> value
-             )
-           | _ -> first_value) store None in
-    match first_relational_value with
-    | Some first_relational_value -> first_relational_value
-    | _ -> `RelationalInt (RD.top ())
-
-  let assign_new_relational_abstract_value_in_store store relational_int_abstract_value =
-    match relational_int_abstract_value with
-    | `RelationalInt x when (get_bool "ana.int.relational") ->
-=======
   let first_value_in_local_store store interesting_relational_information =
     let first_relational_value = CPA.fold
         (fun key value first_value ->
@@ -154,7 +124,6 @@
   let assign_new_relational_abstract_value_in_store store relational_abstract_value =
     match relational_abstract_value with
     | `RelationalInt x when (get_bool analyse_ints_relationally) ->
->>>>>>> 2701b825
       let store_int_variables = CPA.filter
           (fun variable _ ->
              match variable.vtype with
@@ -171,14 +140,6 @@
       in
       let store_int_variables = (CPA.map (fun _ -> `RelationalInt x) store_int_variables) in
       CPA.long_map2 (fun val1 val2 -> val1) store_int_variables store_not_int_variables
-<<<<<<< HEAD
-    | _ -> store
-
-  let meet_global_and_local_value store =
-    let local_value = CPA.fold (fun variable value local_value -> match local_value with | Some x -> Some x | None -> if not(variable.vglob) then Some value else None) store None in
-    let global_value = CPA.fold (fun variable value local_value -> match local_value with | Some x -> Some x | None -> if variable.vglob then Some value else None) store None in
-    match local_value, global_value with
-=======
     | `RelationalStruct x when (get_bool analyse_structs_relationally) ->
       let store_relational_struct_variables = CPA.filter
           (fun variable _ ->
@@ -228,38 +189,12 @@
     match local_value, global_value with
     | Some (`RelationalStruct local_value), Some (`RelationalStruct global_value) ->
       assign_new_relational_abstract_value_in_store store (`RelationalStruct (ValueDomain.RelationalStructs.meet_local_and_global_state local_value global_value))
->>>>>>> 2701b825
     | Some (`RelationalInt local_value), Some (`RelationalInt global_value) ->
       assign_new_relational_abstract_value_in_store store (`RelationalInt (RD.meet_local_and_global_state local_value global_value))
     | Some local_value, _ -> assign_new_relational_abstract_value_in_store store local_value
     | _, Some global_value -> assign_new_relational_abstract_value_in_store store global_value
     | _ -> store
 
-<<<<<<< HEAD
-  let assign_new_relational_abstract_value store relational_int_abstract_value lhost =
-    let new_abstract_value =
-      match relational_int_abstract_value with
-      | `RelationalInt x when (get_bool "ana.int.relational") -> `RelationalInt x
-      | `Int x when (get_bool "ana.int.relational") -> (
-          let rel_abstract_val = first_value_in_local_store store in
-          match rel_abstract_val with
-          | `RelationalInt rel_abstract_val -> (
-              match lhost with
-              | Var var -> `RelationalInt (RD.add_variable_value_pair (lhost, x) rel_abstract_val)
-              | Mem exp -> `RelationalInt (RD.eval_assign_int_value (x, exp) rel_abstract_val)
-            )
-          | _ -> `RelationalInt (RD.top())
-        )
-      | _ -> relational_int_abstract_value in
-    assign_new_relational_abstract_value_in_store store new_abstract_value, new_abstract_value
-
-  let remove_variable cpa_s variable =
-    if (get_bool "ana.int.relational") then
-      let abstract_value = first_value_in_local_store cpa_s in
-      match abstract_value with
-      | `RelationalInt abstract_value ->
-        CPA.remove variable (assign_new_relational_abstract_value_in_store cpa_s (`RelationalInt (RD.remove_variable variable abstract_value)))
-=======
   let assign_new_relational_abstract_value store relational_abstract_value lhost =
     let new_abstract_value =
       match relational_abstract_value with
@@ -300,7 +235,6 @@
         CPA.remove variable (assign_new_relational_abstract_value_in_store cpa_s (`RelationalInt (RD.remove_variable variable abstract_value)))
       | `RelationalStruct abstract_value ->
         CPA.remove variable (assign_new_relational_abstract_value_in_store cpa_s (`RelationalStruct (ValueDomain.RelationalStructs.remove_variable variable abstract_value)))
->>>>>>> 2701b825
       | _ -> CPA.remove variable cpa_s
     else CPA.remove variable cpa_s
 
@@ -335,11 +269,7 @@
 
   (** [get st addr] returns the value corresponding to [addr] in [st]
    *  adding proper dependencies *)
-<<<<<<< HEAD
-  let rec get a (gs: glob_fun) (st,fl: store) return_relational_value (addrs:address): value =
-=======
   let rec get a (gs: glob_fun) (st,fl: store) should_return_relational_value (addrs:address): value =
->>>>>>> 2701b825
     let firstvar = if M.tracing then try (List.hd (AD.to_var_may addrs)).vname with _ -> "" else "" in
     let get_global x = gs x in
     if M.tracing then M.traceli "get" ~var:firstvar "Address: %a\nState: %a\n" AD.pretty addrs CPA.pretty st;
@@ -352,30 +282,18 @@
             | `Bot -> (if M.tracing then M.tracec "get" "Using global invariant.\n"; get_global x)
             | value -> (
                 match value with
-<<<<<<< HEAD
-                | `RelationalInt relint_value when (not return_relational_value) -> `Int (RD.get_value_of_variable x relint_value)
-=======
                 | `RelationalInt relint_value when (not should_return_relational_value) -> `Int (RD.get_value_of_variable x relint_value)
->>>>>>> 2701b825
                 | _ ->
                   (if M.tracing then M.tracec "get" "Using privatized version.\n"; value)
               )
           else begin
             if M.tracing then M.tracec "get" "Singlethreaded mode.\n";
             match CPA.find x st with
-<<<<<<< HEAD
-            | `RelationalInt relint_value when (not return_relational_value) -> `Int (RD.get_value_of_variable x relint_value)
-            | value -> value
-          end
-        in
-        VD.eval_offset (get a gs (st,fl) return_relational_value) var offs
-=======
             | `RelationalInt relint_value when (not should_return_relational_value) -> `Int (RD.get_value_of_variable x relint_value)
             | value -> value
           end
         in
         VD.eval_offset (get a gs (st,fl) should_return_relational_value) var offs x (should_return_relational_value && get_bool analyse_structs_relationally)
->>>>>>> 2701b825
       in
       let f x =
         match Addr.to_var_offset x with
@@ -397,15 +315,6 @@
   let update_variable variable value state =
     if ((get_bool "exp.volatiles_are_top") && (is_always_unknown variable)) then
       CPA.add variable (VD.top ()) state
-<<<<<<< HEAD
-    else
-      match value with
-      | `RelationalInt _ | `Int _ when (get_bool "ana.int.relational")  ->
-        let store, value = assign_new_relational_abstract_value state value (Var variable) in
-        CPA.add variable value store
-      | _ -> CPA.add variable value state
-
-=======
     else (
       let add_relational_information value =
         let store, value = assign_new_relational_abstract_value state value (Var variable) in
@@ -419,7 +328,6 @@
       | _ ->
         CPA.add variable value state
     )
->>>>>>> 2701b825
 
   (** [set st addr val] returns a state where [addr] is set to [val] *)
   let set a ?(effect=true) (gs:glob_fun) (st,fl: store) (lval: AD.t) (value: value): store =
@@ -719,27 +627,6 @@
               let x = Pretty.sprint 80 (d_const () c) in (* escapes, see impl. of d_const in cil.ml *)
               let x = String.sub x 2 (String.length x - 3) in (* remove surrounding quotes: L"foo" -> foo *)
           `Address (AD.from_string x) (* `Address (AD.str_ptr ()) *)
-<<<<<<< HEAD
-        (* Variables and address expressions *)
-        | Lval (Var v, ofs) -> do_offs (get a gs st false (eval_lv a gs st (Var v, ofs))) ofs
-        | Lval (Mem e, ofs) -> do_offs (get a gs st false (eval_lv a gs st (Mem e, ofs))) ofs
-        (* Binary operators *)
-        | BinOp (op, CastE (ta, ea), CastE (tb, eb), t) when ta = tb && (op = Eq || op = Ne) ->
-          let a1 = eval_rv a gs st ea in
-          let a2 = eval_rv a gs st eb in
-          evalbinop op a1 a2 (* TODO this is only sound for upcasts *)
-        | BinOp (op,arg1,arg2,typ) ->
-          let a1 = eval_rv a gs st arg1 in
-          let a2 = eval_rv a gs st arg2 in
-          evalbinop op a1 a2
-        (* Unary operators *)
-        | UnOp (op,arg1,typ) ->
-          let a1 = eval_rv a gs st arg1 in
-          evalunop op a1
-        (* The &-operator: we create the address abstract element *)
-        | AddrOf lval -> `Address (eval_lv a gs st lval)
-        (* CIL's very nice implicit conversion of an array name [a] to a pointer
-=======
             (* Variables and address expressions *)
             | Lval (Var v, ofs) -> do_offs (get a gs st false (eval_lv a gs st (Var v, ofs))) ofs
             | Lval (Mem e, ofs) -> do_offs (get a gs st false (eval_lv a gs st (Mem e, ofs))) ofs
@@ -759,7 +646,6 @@
             (* The &-operator: we create the address abstract element *)
             | AddrOf lval -> `Address (eval_lv a gs st lval)
             (* CIL's very nice implicit conversion of an array name [a] to a pointer
->>>>>>> 2701b825
          * to its first element [&a[0]]. *)
             | StartOf lval ->
               let array_ofs = `Index (IdxDom.of_int 0L, `NoOffset) in
@@ -1048,14 +934,6 @@
        * as x == 0 is true etc *)
     let rec helper (op: binop) (lval: lval) (value: value) (tv: bool) =
       let make_relational lvalue int_value st =
-<<<<<<< HEAD
-        if not(get_bool "ana.int.relational") then Some (lvalue, `Int int_value)
-        else (
-          let store, _ = st in
-          match first_value_in_local_store store with
-          | `RelationalInt first_value_in_local_store ->
-            Some (lvalue, `RelationalInt (RD.eval_assign_int_value (int_value, (Lval lvalue)) first_value_in_local_store))
-=======
         if not(get_bool analyse_ints_relationally) && not (get_bool analyse_structs_relationally)
         then Some (lvalue, `Int int_value)
         else (
@@ -1072,7 +950,6 @@
               | `RelationalInt first_value_in_local_store ->
                 Some (lvalue, `RelationalInt (RD.assign_int_value v int_value first_value_in_local_store))
               | _ -> Some (lvalue, `Int int_value))
->>>>>>> 2701b825
           | _ -> Some (lvalue, `Int int_value)
         )
       in
@@ -1196,18 +1073,11 @@
       let addr = eval_lv a gs st lval in
       if (AD.is_top addr) then st
       else
-<<<<<<< HEAD
-        let oldval = get a gs st (get_bool "ana.int.relational") addr in
-        let new_val = apply_invariant oldval value in
-        let map, flag = st in
-        let map, new_val = assign_new_relational_abstract_value map new_val (Mem (Lval lval)) in
-=======
         let oldval = get a gs st (get_bool analyse_ints_relationally || get_bool analyse_structs_relationally) addr in
         let new_val = apply_invariant oldval value in
         let new_val = if not(get_bool analyse_ints_relationally || get_bool analyse_structs_relationally) then improve_abstract_value_with_queries a (Lval lval) new_val else new_val in
         let map, flag = st in
         let map = assign_new_relational_abstract_value_in_store map new_val in
->>>>>>> 2701b825
         let st = map, flag in
         if M.tracing then M.traceu "invariant" "New value is %a\n" VD.pretty new_val;
         (* make that address meet the invariant, i.e exclusion sets will be joined *)
@@ -1240,11 +1110,7 @@
   let eval_relational_int_domain (rval_val: CPA.value) first_value_in_local_store lval rval ctx_local =
     match lval with
     | Mem _, _ -> ctx_local, rval_val
-<<<<<<< HEAD
-    | Var var, _ -> (
-=======
     | Var var, NoOffset -> (
->>>>>>> 2701b825
         match var.vtype with
         | TInt _ -> (
             let rel_int = match first_value_in_local_store with
@@ -1253,19 +1119,6 @@
               | Some (`Bot) -> RD.bot ()
               | _ -> RD.top ()
             in
-<<<<<<< HEAD
-            match rval_val, first_value_in_local_store with
-            | `Int x, Some y when (get_bool "ana.int.relational") ->
-              let relational_int_abstract_value = `RelationalInt (RD.eval_assign_int_value (x, (Lval lval)) rel_int) in
-              assign_new_relational_abstract_value ctx_local relational_int_abstract_value (Mem (Lval lval))
-            | _ when (get_bool "ana.int.relational") ->
-              let relational_int_abstract_value = RD.eval_assign_cil_exp ((Lval lval), rval) rel_int in
-              if RD.is_top relational_int_abstract_value then
-                ctx_local, rval_val
-              else
-                let relational_int_abstract_value = `RelationalInt (relational_int_abstract_value) in
-                assign_new_relational_abstract_value ctx_local relational_int_abstract_value (Mem (Lval lval))
-=======
             if (get_bool analyse_ints_relationally) then (
               match rval_val, first_value_in_local_store with
               | `Int x, Some y ->
@@ -1306,16 +1159,12 @@
                   assign_new_relational_abstract_value ctx_local value (Mem (Lval lval))
                 | _ -> ctx_local, rval_val
               )
->>>>>>> 2701b825
             | _ -> ctx_local, rval_val
           )
         | _ -> ctx_local, rval_val
       )
-<<<<<<< HEAD
-=======
     | _ -> ctx_local, rval_val
 
->>>>>>> 2701b825
 
   let assign ctx (lval:lval) (rval:exp)  =
     let char_array_hack () =
@@ -1372,9 +1221,6 @@
       let rval_val = eval_rv_with_query ctx.ask ctx.global ctx.local rval in
       let lval_val = eval_lv ctx.ask ctx.global ctx.local lval in
       let store, flag = ctx.local in
-<<<<<<< HEAD
-      let store, rval_val = eval_relational_int_domain rval_val (Some (first_value_in_local_store store)) lval rval store in
-=======
       let store, rval_val =
         if (get_bool analyse_ints_relationally) then
          eval_relational_int_domain rval_val (Some (first_value_in_local_store store RelationalIntInformation)) lval rval store
@@ -1385,7 +1231,6 @@
           eval_relational_struct_domain rval_val (Some (first_value_in_local_store store RelationalStructInformation)) lval rval store
         else store, rval_val
       in
->>>>>>> 2701b825
       (* let sofa = AD.short 80 lval_val^" = "^VD.short 80 rval_val in *)
       (* M.debug @@ sprint ~width:80 @@ dprintf "%a = %a\n%s" d_plainlval lval d_plainexp rval sofa; *)
       let not_local xs =
@@ -1596,9 +1441,6 @@
     let invalidate_address st a =
       let t = AD.get_type a in
       let v = get ask gs st false a in
-<<<<<<< HEAD
-      let nv =  VD.invalidate_value t v in
-=======
       (* TODO *)
       let var =
         let var_list = (AD.to_var_may a) in
@@ -1607,7 +1449,6 @@
         else return_varinfo ()
       in
       let nv =  VD.invalidate_value t v var true in
->>>>>>> 2701b825
       (a, nv)
     in
     (* We define the function that invalidates all the values that an address
@@ -1910,50 +1751,6 @@
    * Function calls
    **************************************************************************)
 
-<<<<<<< HEAD
-  let transform_varinfo_intval_list_to_relational_list store (varinfo_val_list: (Cil.varinfo * value) list)  =
-    let all_int_values = List.fold_left (fun all_ints (varinfo, value) -> match value with `Int x -> all_ints | _ -> false) true varinfo_val_list in
-    if all_int_values then (
-      let varinfo_val_list = List.filter (
-          fun (varinfo, value) -> match varinfo, value with varinfo, `Int x -> true | _ -> false
-        ) varinfo_val_list in
-      let varinfo_val_list = List.map (
-          fun (varinfo, value) ->
-            match varinfo, value with
-            | varinfo, `Int x -> ((Var varinfo), x)
-            | varinfo, _ -> ((Var varinfo), ID.top())) varinfo_val_list in
-      let abstract_value =
-        match (first_value_in_local_store store) with
-        | `RelationalInt x ->
-          let x = RD.remove_all_local_variables x in
-          RD.add_variable_value_list varinfo_val_list x
-        | _ -> RD.add_variable_value_list varinfo_val_list (RD.top ())
-      in
-      let abstract_value = RD.remove_all_top_variables abstract_value in
-      List.map (
-        fun (varinfo, abstr) ->
-          match varinfo with
-          | Var varinfo -> (varinfo, `RelationalInt (abstract_value))
-          | _ -> (* this case does not happen and is here just to avoid warnings *)((Cil.makeGlobalVar " " (TVoid [])),`RelationalInt (abstract_value))
-        ) varinfo_val_list
-    ) else varinfo_val_list
-
-  let assign_relational_ints_to_new_cpa new_cpa pa nfl =
-    let first_relational_value_in_store =
-      first_value_in_local_store new_cpa in
-    let new_relational_int =
-      match pa with
-      | (_,value)::_ -> (
-          match value with
-          | `RelationalInt x ->
-            `RelationalInt(RD.remove_all_top_variables x)
-          | _ ->
-            match first_relational_value_in_store with
-            | `RelationalInt first_relational_value_in_store ->
-              let x = RD.remove_all_top_variables first_relational_value_in_store in
-              `RelationalInt(RD.remove_all_local_variables x)
-            | _ -> `RelationalInt(RD.top ())
-=======
   let transform_varinfo_value_list_to_relational_list store (varinfo_val_list: ( Cil.varinfo * value) list)  =
     let varinfo_not_int_not_struct_val_list = List.filter (
         fun (varinfo, value) -> match varinfo, value with _, `Int x -> false || (not((get_bool analyse_ints_relationally))) | _, `RelationalStruct x -> false || (not(get_bool(analyse_structs_relationally))) | _ -> true ) varinfo_val_list in
@@ -2003,18 +1800,10 @@
           match value with
           | `RelationalInt x -> value
           | _ -> new_relational_int next
->>>>>>> 2701b825
         )
       | _ ->
         match first_relational_value_in_store with
         | `RelationalInt first_relational_value_in_store ->
-<<<<<<< HEAD
-          let x = RD.remove_all_top_variables first_relational_value_in_store in
-          `RelationalInt(RD.remove_all_local_variables x)
-        | _ -> `RelationalInt(RD.top ())
-    in
-    assign_new_relational_abstract_value_in_store new_cpa new_relational_int, nfl
-=======
           `RelationalInt(RD.remove_all_local_variables first_relational_value_in_store)
         | _ -> `RelationalInt(RD.top ())
     in
@@ -2037,7 +1826,6 @@
           `RelationalStruct(ValueDomain.RelationalStructs.top ())
     in
     assign_new_relational_abstract_value_in_store new_cpa (new_relational_struct pa), nfl
->>>>>>> 2701b825
 
   let make_entry ctx ?nfl:(nfl=(snd ctx.local)) fn args: D.t =
     let cpa,fl as st = ctx.local in
@@ -2054,22 +1842,12 @@
       ) new_cpa in
     (* Assign parameters to arguments *)
     let pa = zip fundec.sformals vals in
-<<<<<<< HEAD
-    let pa = if (get_bool "ana.int.relational") then transform_varinfo_intval_list_to_relational_list new_cpa pa else pa in
-=======
     let pa = if (get_bool analyse_ints_relationally) || (get_bool analyse_structs_relationally) then transform_varinfo_value_list_to_relational_list new_cpa pa else pa in
->>>>>>> 2701b825
     let new_cpa = CPA.add_list pa new_cpa in
     (* List of reachable variables *)
     let reachable_variables = (reachable_vars ctx.ask (get_ptrs vals) ctx.global st) in
     let reachable = List.concat (List.map AD.to_var_may reachable_variables) in
     let new_cpa = CPA.add_list_fun reachable (fun v -> CPA.find v cpa) new_cpa in
-<<<<<<< HEAD
-    if (get_bool "ana.int.relational") then
-      assign_relational_ints_to_new_cpa new_cpa pa nfl
-    else
-      new_cpa, nfl
-=======
     if (get_bool analyse_ints_relationally) then
       assign_relational_ints_to_new_cpa new_cpa pa nfl
     else (
@@ -2078,7 +1856,6 @@
       else
         new_cpa, nfl
     )
->>>>>>> 2701b825
 
   let enter ctx lval fn args : (D.t * D.t) list =
     [ctx.local, make_entry ctx fn args]
@@ -2164,14 +1941,6 @@
         end
       | `Bot -> `Bot
       | _ ->
-<<<<<<< HEAD
-        let store, _ = ctx.local in
-        let rel_int = match first_value_in_local_store store with
-          | `RelationalInt x -> x
-          | _ -> RD.top ()
-        in
-        if (get_bool "ana.int.relational") then (
-=======
         let rec cil_exp_contains_only_relational_structs cil_exp only_structs =
           if (not only_structs) then false
           else match cil_exp with
@@ -2211,18 +1980,12 @@
             | `RelationalInt x -> x
             | _ -> RD.top ()
           in
->>>>>>> 2701b825
           let relational_assert_result = RD.eval_assert_cil_exp e rel_int in
           if RD.is_top relational_assert_result then `Top
           else (
             if RD.is_bot relational_assert_result then `False
             else `RelationalInt relational_assert_result
           )
-<<<<<<< HEAD
-        )
-        else
-          `Top
-=======
         else (
           if (get_bool analyse_structs_relationally) && cil_exp_contains_only_relational_structs e true then
             let store, _ = ctx.local in
@@ -2240,7 +2003,6 @@
             `Top
         )
 
->>>>>>> 2701b825
     in
     let expr () = sprint ~width:80 (d_exp () e) in
     match check_assert e ctx.local with
@@ -2251,12 +2013,6 @@
       if warn then M.warn_each ("Assertion \"" ^ expr () ^ "\" will succeed");
       ctx.local
     | `RelationalInt x ->
-<<<<<<< HEAD
-      if warn then M.warn_each ("Assertion \"" ^ expr () ^ "\" will succeed");
-      let store, flag = ctx.local in
-      let store = assign_new_relational_abstract_value_in_store store (`RelationalInt x) in
-      store, flag
-=======
       let store, flag = ctx.local in
       let store = assign_new_relational_abstract_value_in_store store (`RelationalInt x) in
       store, flag
@@ -2264,7 +2020,6 @@
       let store, flag = ctx.local in
       let store = assign_new_relational_abstract_value_in_store store (`RelationalStruct x) in
       store, flag
->>>>>>> 2701b825
     | `Bot ->
       M.warn_each ("Assertion \"" ^ expr () ^ "\" produces a bottom. What does that mean?");
       ctx.local
@@ -2495,11 +2250,6 @@
         else VD.top ()
       in
       let st = add_globals (fun_st,fun_fl) st in
-<<<<<<< HEAD
-      match lval with
-      | None      -> if (get_bool "ana.int.relational") then let store, fl = st in meet_global_and_local_value store, fl else st
-      | Some lval -> set_savetop ctx.ask ctx.global st (eval_lv ctx.ask ctx.global st lval) return_val
-=======
       let st = match lval with
         | None      -> st
         | Some lval -> (
@@ -2532,7 +2282,6 @@
         let store = meet_global_and_local_value store RelationalIntInformation in
         store, fl
       else st
->>>>>>> 2701b825
     in
     combine_one ctx.local after
 
