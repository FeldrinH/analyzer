--- conflicted
+++ resolved
@@ -24,12 +24,10 @@
 module Dep    = BaseDomain.PartDeps
 module BaseComponents = BaseDomain.BaseComponents
 
-let is_heap_var (a: Q.ask) (v: varinfo): bool =
-  match a (Q.IsHeapVar v) with `MustBool tv -> tv | _ -> false
+let is_heap_var (a: Q.ask) (v: varinfo): bool = a.f (Q.IsHeapVar v)
 
   (* TODO: There should be is_heap_var and is_arg_var *)
-let is_allocated_var (a: Q.ask) (v: varinfo): bool =
-    match a (Q.IsAllocatedVar v) with `MustBool tv -> tv | _ -> false
+let is_allocated_var (a: Q.ask) (v: varinfo): bool = a.f (Q.IsAllocatedVar v)
 
 let is_always_unknown (variable: varinfo) = variable.vstorage = Extern || Ciltools.is_volatile_tp variable.vtype
 
@@ -83,14 +81,14 @@
   let return_lval (): lval = (Var (return_varinfo ()), NoOffset)
 
   let heap_var ctx =
-    let info = match (ctx.ask Q.HeapVar) with
+    let info = match ctx.ask Q.HeapVar with
       | `Lifted vinfo -> vinfo
       | _ -> failwith("Ran without a malloc analysis.") in
     info
 
-  let arg_value ask (t:  typ) : Addr.t list BatMap.Int.t =
-    match ask (Q.ArgVarTyp t) with
-    | `Varinfo (`Lifted v) -> (AD.from_var v)
+  let arg_value (ask: Q.ask) (t:  typ) : Addr.t list BatMap.Int.t =
+    match ask.f (Q.ArgVarTyp t) with
+    | `Lifted v -> (AD.from_var v)
     | _ -> failwith "Ran without heap analysis"
 
   let create_val ask t : value * (address * typ * value) list = VD.arg_value (arg_value ask) t
@@ -1064,10 +1062,9 @@
           end
         | _ -> true
       end
-<<<<<<< HEAD
-    | Q.IsMallocAssignment rval ->
+    (* | Q.IsMallocAssignment rval ->
       let is_malloc_pointer e =
-        let rv = eval_rv_keep_bot ctx.ask ctx.global ctx.local e in
+        let rv = eval_rv_keep_bot (Analyses.ask_of_ctx ctx) ctx.global ctx.local e in
         let is_pointer = match e with Lval (Var v, _) -> (match v.vtype with TPtr _ -> true |  (* TArray _ -> true | *) _ -> false) | _ -> false in
         is_pointer && VD.is_bot rv
       in
@@ -1076,11 +1073,8 @@
         | CastE (t, e) -> is_malloc_pointer e
         | e -> is_malloc_pointer e
       in
-      `MustBool (is_malloc_assignment rval)
-    | _ -> Q.Result.top ()
-=======
+      `MustBool (is_malloc_assignment rval) *)
     | _ -> Q.Result.top q
->>>>>>> 95db2055
 
   let update_variable ?(force_update=false) (a: Q.ask) variable typ value cpa  =
     if get_bool "exp.volatiles_are_top" && is_always_unknown variable && not force_update then
@@ -1111,11 +1105,7 @@
   (** [set st addr val] returns a state where [addr] is set to [val]
   * it is always ok to put None for lval_raw and rval_raw, this amounts to not using/maintaining
   * precise information about arrays. *)
-<<<<<<< HEAD
-  let set a ?(ctx=None) ?(effect=true) ?(change_array=true) ?(force_update=false)?lval_raw ?rval_raw ?t_override (gs:glob_fun) (st: store) (lval: AD.t) (lval_type: Cil.typ) (value: value) : store =
-=======
-  let set (a: Q.ask) ?(ctx=None) ?(effect=true) ?(change_array=true) ?lval_raw ?rval_raw ?t_override (gs:glob_fun) (st: store) (lval: AD.t) (lval_type: Cil.typ) (value: value) : store =
->>>>>>> 95db2055
+  let set (a: Q.ask) ?(ctx=None) ?(effect=true) ?(change_array=true) ?(force_update=false)?lval_raw ?rval_raw ?t_override (gs:glob_fun) (st: store) (lval: AD.t) (lval_type: Cil.typ) (value: value) : store =
     let update_variable x t y z =
       if M.tracing then M.tracel "setosek" ~var:x.vname "update_variable: start '%s' '%a'\nto\n%a\n\n" x.vname VD.pretty y CPA.pretty z;
       let r = update_variable ~force_update a x t y z  in (* refers to defintion that is outside of set *)
@@ -1132,11 +1122,7 @@
       let t = match t_override with
         | Some t -> t
         | None ->
-<<<<<<< HEAD
           if is_heap_var a x then
-=======
-          if a.f (Q.IsHeapVar x) then
->>>>>>> 95db2055
             (* the vtype of heap vars will be TVoid, so we need to trust the pointer we got to this to be of the right type *)
             (* i.e. use the static type of the pointer here *)
             lval_type
@@ -1794,7 +1780,7 @@
       | _ -> ()
       );
       let is_malloc_pointer e =
-        let rv =  eval_rv_keep_bot ctx.ask ctx.global ctx.local e in
+        let rv =  eval_rv_keep_bot (Analyses.ask_of_ctx ctx) ctx.global ctx.local e in
         let is_pointer = match e with Lval (Var v, _) -> (match v.vtype with TPtr _ -> true |  (* TArray _ -> true | *) _ -> false) | _ -> false in
         is_pointer && VD.is_bot rv
       in
@@ -1809,8 +1795,8 @@
               then AD.join heap_var AD.null_ptr
               else heap_var
           in
-          set_many ctx.ask ctx.global ctx.local [(heap_var, TVoid [], `Blob (VD.top (), IdxDom.top_of (Cilfacade.ptrdiff_ikind ()), false));
-                                   (eval_lv ctx.ask ctx.global ctx.local lval, Cil.typeOfLval lval,`Address heap_var) ]
+          set_many (Analyses.ask_of_ctx ctx) ctx.global ctx.local [(heap_var, TVoid [], `Blob (VD.top (), IdxDom.top_of (Cilfacade.ptrdiff_ikind ()), false));
+                                   (eval_lv (Analyses.ask_of_ctx ctx) ctx.global ctx.local lval, Cil.typeOfLval lval,`Address heap_var) ]
       in
       match lval with (* this section ensure global variables contain bottom values of the proper type before setting them  *)
       | (Var v, _) when GobConfig.get_bool "ana.library" && is_malloc_assignment rval -> handle_malloc_assignment ()
@@ -1998,7 +1984,6 @@
     let do_exp e = do_value (eval_rv ask gs st e) in
     List.concat (List.map do_exp exps)
 
-<<<<<<< HEAD
   (** Library analysis: Initialization of a variable value with a symbolic memory block representation. *)
   let init_var_with_symbolic_value ask global local (v: varinfo) : store =
     let t = unrollType v.vtype in
@@ -2076,65 +2061,29 @@
           set a gs st addr t new_value
         else st
       | _ -> st
-=======
-  let make_entry ?(thread=false) (ctx:(D.t, G.t, C.t) Analyses.ctx) fn args: D.t =
-    let st: store = ctx.local in
-    (* Evaluate the arguments. *)
-    let vals = List.map (eval_rv (Analyses.ask_of_ctx ctx) ctx.global st) args in
-    (* generate the entry states *)
-    let fundec = Cilfacade.getdec fn in
-    (* If we need the globals, add them *)
-    (* TODO: make this is_private PrivParam dependent? PerMutexOplusPriv should keep *)
-    let st' =
-      if thread then (
-        (* TODO: HACK: Simulate enter_multithreaded for first entering thread to publish global inits before analyzing thread.
-           Otherwise thread is analyzed with no global inits, reading globals gives bot, which turns into top, which might get published...
-           sync `Thread doesn't help us here, it's not specific to entering multithreaded mode.
-           EnterMultithreaded events only execute after threadenter and threadspawn. *)
-        if not (ThreadFlag.is_multi (Analyses.ask_of_ctx ctx)) then
-          ignore (Priv.enter_multithreaded (Analyses.ask_of_ctx ctx) ctx.global ctx.sideg st);
-        Priv.threadenter (Analyses.ask_of_ctx ctx) st
-      ) else
-        let globals = CPA.filter (fun k v -> V.is_global k) st.cpa in
-        (* let new_cpa = if !GU.earlyglobs || ThreadFlag.is_multi ctx.ask then CPA.filter (fun k v -> is_private ctx.ask ctx.local k) globals else globals in *)
-        let new_cpa = globals in
-        {st with cpa = new_cpa}
-    in
-    (* Assign parameters to arguments *)
-    let pa = zip fundec.sformals vals in
-    let new_cpa = CPA.add_list pa st'.cpa in
-    (* List of reachable variables *)
-    let reachable = List.concat (List.map AD.to_var_may (reachable_vars (Analyses.ask_of_ctx ctx) (get_ptrs vals) ctx.global st)) in
-    let reachable = List.filter (fun v -> CPA.mem v st.cpa) reachable in
-    let new_cpa = CPA.add_list_fun reachable (fun v -> CPA.find v st.cpa) new_cpa in
-    {st' with cpa = new_cpa}
->>>>>>> 95db2055
 
   let make_entry ?(thread=false) (ctx:(D.t, G.t, C.t) Analyses.ctx) fn args: D.t =
     let st = ctx.local in
     if get_bool "ana.library" then begin
       (* Initialize arguments with symbolic values *)
       let fundec = Cilfacade.getdec fn in
-      let st' = init_vars_with_symbolic_values ctx.ask ctx.global (D.bot ()) fundec.sformals in
+      let st' = init_vars_with_symbolic_values (Analyses.ask_of_ctx ctx) ctx.global (D.bot ()) fundec.sformals in
       (* Inititalize globals with symbolic values *)
-      let globals = CPA.filter (fun k v -> V.is_global k && not (is_heap_var ctx.ask k)) st.cpa in
+      let globals = CPA.filter (fun k v -> V.is_global k && not (is_heap_var (Analyses.ask_of_ctx ctx) k)) st.cpa in
       let global_list = CPA.fold (fun k v acc -> k::acc) globals [] in
-      let st' = init_vars_with_symbolic_values ctx.ask ctx.global st' global_list in
+      let st' = init_vars_with_symbolic_values (Analyses.ask_of_ctx ctx) ctx.global st' global_list in
       let map = extract_type_to_address_map_from_state st' in
       TM.iter (fun t a -> M.tracel "entry" "typesig %a has possible address: %a \n" Cil.d_typsig t AD.pretty a) map;
       let pointers = find_pointers st' in
       List.iter (fun a -> M.tracel "entry" "found pointer %a. \n" Addr.pretty a) pointers;
-      List.fold (update_pointer ctx.ask ctx.global map) st' pointers
+      List.fold (update_pointer (Analyses.ask_of_ctx ctx) ctx.global map) st' pointers
       (* st' *)
     end
     else
-      let vals, pa, heap_mem =
-        let vals = List.map (eval_rv ctx.ask ctx.global st) args in
-        let fundec = Cilfacade.getdec fn in
-        let pa = zip fundec.sformals vals in
-        (vals, pa, [])
-      in
+      (* Evaluate the arguments. *)
+      let vals = List.map (eval_rv (Analyses.ask_of_ctx ctx) ctx.global st) args in
       (* generate the entry states *)
+      let fundec = Cilfacade.getdec fn in
       (* If we need the globals, add them *)
       (* TODO: make this is_private PrivParam dependent? PerMutexOplusPriv should keep *)
       let st' =
@@ -2143,9 +2092,9 @@
             Otherwise thread is analyzed with no global inits, reading globals gives bot, which turns into top, which might get published...
             sync `Thread doesn't help us here, it's not specific to entering multithreaded mode.
             EnterMultithreaded events only execute after threadenter and threadspawn. *)
-          if not (ThreadFlag.is_multi ctx.ask) then
-            ignore (Priv.enter_multithreaded ctx.ask ctx.global ctx.sideg st);
-          Priv.threadenter ctx.ask st
+          if not (ThreadFlag.is_multi (Analyses.ask_of_ctx ctx)) then
+            ignore (Priv.enter_multithreaded (Analyses.ask_of_ctx ctx) ctx.global ctx.sideg st);
+          Priv.threadenter (Analyses.ask_of_ctx ctx) st
         ) else
           let globals = CPA.filter (fun k v -> V.is_global k) st.cpa in
           (* let new_cpa = if !GU.earlyglobs || ThreadFlag.is_multi ctx.ask then CPA.filter (fun k v -> is_private ctx.ask ctx.local k) globals else globals in *)
@@ -2153,9 +2102,10 @@
           {st with cpa = new_cpa}
       in
       (* Assign parameters to arguments *)
+      let pa = zip fundec.sformals vals in
       let new_cpa = CPA.add_list pa st'.cpa in
       (* List of reachable variables *)
-      let reachable = List.concat (List.map AD.to_var_may (reachable_vars ctx.ask (get_ptrs vals) ctx.global st)) in
+      let reachable = List.concat (List.map AD.to_var_may (reachable_vars (Analyses.ask_of_ctx ctx) (get_ptrs vals) ctx.global st)) in
       let reachable = List.filter (fun v -> CPA.mem v st.cpa) reachable in
       let new_cpa = CPA.add_list_fun reachable (fun v -> CPA.find v st.cpa) new_cpa in
       {st' with cpa = new_cpa}
@@ -2394,20 +2344,14 @@
             then AD.join (AD.from_var (heap_var ctx)) AD.null_ptr
             else AD.from_var (heap_var ctx)
           in
-<<<<<<< HEAD
           if get_bool "ana.library" then
             let typ = AD.get_type heap_var in
-            set_many ~ctx ctx.ask gs st [(heap_var, typ, `Blob (VD.bot_value typ, eval_int ctx.ask gs st size, true));
-                                    (eval_lv ctx.ask gs st lv, (Cil.typeOfLval lv), `Address heap_var)]
+            set_many ~ctx (Analyses.ask_of_ctx ctx) gs st [(heap_var, typ, `Blob (VD.bot_value typ, eval_int (Analyses.ask_of_ctx ctx) gs st size, true));
+                                    (eval_lv (Analyses.ask_of_ctx ctx) gs st lv, (Cil.typeOfLval lv), `Address heap_var)]
           else
             (* ignore @@ printf "malloc will allocate %a bytes\n" ID.pretty (eval_int ctx.ask gs st size); *)
-            set_many ~ctx ctx.ask gs st [(heap_var, TVoid [], `Blob (VD.bot (), eval_int ctx.ask gs st size, true));
-                                    (eval_lv ctx.ask gs st lv, (Cil.typeOfLval lv), `Address heap_var)]
-=======
-          (* ignore @@ printf "malloc will allocate %a bytes\n" ID.pretty (eval_int ctx.ask gs st size); *)
-          set_many ~ctx (Analyses.ask_of_ctx ctx) gs st [(heap_var, TVoid [], `Blob (VD.bot (), eval_int (Analyses.ask_of_ctx ctx) gs st size, true));
+            set_many ~ctx (Analyses.ask_of_ctx ctx) gs st [(heap_var, TVoid [], `Blob (VD.bot (), eval_int (Analyses.ask_of_ctx ctx) gs st size, true));
                                   (eval_lv (Analyses.ask_of_ctx ctx) gs st lv, (Cil.typeOfLval lv), `Address heap_var)]
->>>>>>> 95db2055
         | _ -> st
       end
     | `Calloc (n, size) ->
@@ -2494,10 +2438,7 @@
       if M.tracing then M.tracel "combine" "%a\n%a\n" CPA.pretty st.cpa CPA.pretty fun_st.cpa;
       let update_lvals (ask: Q.ask) (st: D.t) (fun_st: D.t) (globs: glob_fun) (exps: exp list) =
         let addresses = collect_funargs ask globs st exps in
-        let writtenLvals = (match ask (WrittenLvals f) with
-          | `LvalSet s -> s
-          | _ -> failwith "Ran without written lvals analysis"
-        ) in
+        let writtenLvals = ask.f (Q.WrittenLvals f) in
         update_reachable_written_vars ask addresses globs st fun_st writtenLvals
       in
       (* This function does miscellaneous things, but the main task was to give the
@@ -2506,30 +2447,22 @@
        * Note that, the function return above has to remove all the local
        * variables of the called function from cpa_s. *)
       let add_globals (st: store) (fun_st: store) =
-<<<<<<< HEAD
         if get_bool "ana.library" then
           (* Update globals that were written by the called function *)
           let globals = CPA.fold (fun k v acc -> if k.vglob then (Cil.Lval (Cil.var k))::acc else acc) st.cpa [] in
-          update_lvals ctx.ask st after ctx.global globals
+          update_lvals (Analyses.ask_of_ctx ctx) st after ctx.global globals
         else
           (* Remove the return value as this is dealt with separately. *)
           let cpa_noreturn = CPA.remove (return_varinfo ()) fun_st.cpa in
-          let cpa_local = CPA.filter (fun x _ -> not (is_global ctx.ask x)) st.cpa in
+          let cpa_local = CPA.filter (fun x _ -> not (is_global (Analyses.ask_of_ctx ctx) x)) st.cpa in
           let cpa' = CPA.fold CPA.add cpa_noreturn cpa_local in (* add cpa_noreturn to cpa_local *)
           { fun_st with cpa = cpa' }
-=======
-        (* Remove the return value as this is dealt with separately. *)
-        let cpa_noreturn = CPA.remove (return_varinfo ()) fun_st.cpa in
-        let cpa_local = CPA.filter (fun x _ -> not (is_global (Analyses.ask_of_ctx ctx) x)) st.cpa in
-        let cpa' = CPA.fold CPA.add cpa_noreturn cpa_local in (* add cpa_noreturn to cpa_local *)
-        { fun_st with cpa = cpa' }
->>>>>>> 95db2055
       in
       let return_var = return_var () in
       let return_val = if GobConfig.get_bool "ana.library" then (
         (* TODO: Check whether argument memory block has been returned. *)
         (* TODO: only take those values that are indicated by the "type" of the argument memory block *)
-        let vals = List.map (fun a -> match a with `Address a -> a | _ -> failwith "huh?") (List.filter (fun a -> match a with `Address _ -> true | _ -> false) (List.map (eval_rv ctx.ask ctx.global ctx.local) args)) in
+        let vals = List.map (fun a -> match a with `Address a -> a | _ -> failwith "huh?") (List.filter (fun a -> match a with `Address _ -> true | _ -> false) (List.map (eval_rv (Analyses.ask_of_ctx ctx) ctx.global ctx.local) args)) in
         `Address (List.fold_left AD.join (AD.bot ()) vals);
       ) else (
         if CPA.mem (return_varinfo ()) fun_st.cpa
@@ -2538,7 +2471,7 @@
       )
       in
       let st = if get_bool "ana.library"
-        then update_lvals ctx.ask st after ctx.global args (* Update locations that are pointed to by arguments and were possibly written by the called function *)
+        then update_lvals (Analyses.ask_of_ctx ctx) st after ctx.global args (* Update locations that are pointed to by arguments and were possibly written by the called function *)
         else st
       in
       let st = add_globals st fun_st in
