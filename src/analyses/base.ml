(** Value analysis + multi-threadedness analysis.  *)

open Prelude.Ana
open Analyses
open GobConfig
module A = Analyses
module H = Hashtbl
module Q = Queries

module GU = Goblintutil
module ID = ValueDomain.ID
module IdxDom = ValueDomain.IndexDomain
module IntSet = SetDomain.Make (IntDomain.Integers)
module AD = ValueDomain.AD
module Addr = ValueDomain.Addr
module Offs = ValueDomain.Offs
module LF = LibraryFunctions
module CArrays = ValueDomain.CArrays

let is_mutex_type (t: typ): bool = match t with
  | TNamed (info, attr) -> info.tname = "pthread_mutex_t" || info.tname = "spinlock_t"
  | TInt (IInt, attr) -> hasAttribute "mutex" attr
  | _ -> false

let is_immediate_type t = is_mutex_type t || isFunctionType t

let is_global (a: Q.ask) (v: varinfo): bool =
  v.vglob || match a (Q.MayEscape v) with `Bool tv -> tv | _ -> false

let is_static (v:varinfo): bool = v.vstorage == Static

let precious_globs = ref []
let is_precious_glob v = List.exists (fun x -> v.vname = Json.string x) !precious_globs

let privatization = ref false
let is_private (a: Q.ask) (_,fl,_) (v: varinfo): bool =
  !privatization &&
  (not (BaseDomain.Flag.is_multi fl) && is_precious_glob v ||
   match a (Q.IsPublic v) with `Bool tv -> not tv | _ ->
   if M.tracing then M.tracel "osek" "isPrivate yields top(!!!!)";
   false)

module MainFunctor(RVEval:BaseDomain.ExpEvaluator) =
struct
  include Analyses.DefaultSpec

  exception Top

  module VD     = BaseDomain.VD
  module CPA    = BaseDomain.CPA
  module Flag   = BaseDomain.Flag
  module Dep    = BaseDomain.PartDeps

  module Dom    = BaseDomain.DomFunctor(RVEval)

  module G      = BaseDomain.VD
  module D      = Dom
  module C      = Dom
  module V      = Basetype.Variables


  let name () = "base"
  let startstate v = CPA.bot (), Flag.bot (), Dep.bot ()
  let otherstate v = CPA.bot (), Flag.start_multi v, Dep.bot ()
  let exitstate  v = CPA.bot (), Flag.start_main v, Dep.bot ()


  let morphstate v (cpa,fl,dep) = cpa, Flag.start_single v, dep
  let create_tid v =
    let loc = !Tracing.current_loc in
    Flag.spawn_thread loc v
  let threadstate v = CPA.bot (), create_tid v, Dep.bot ()

  type cpa = CPA.t
  type flag = Flag.t
  type extra = (varinfo * Offs.t * bool) list
  type store = D.t
  type value = VD.t
  type address = AD.t
  type glob_fun  = V.t -> G.t
  type glob_diff = (V.t * G.t) list

  (**************************************************************************
   * Helpers
   **************************************************************************)

  let fst_triple (a,_,_) = a
  let snd_triple (_,b,_) = b
  let trd_triple (_,_,c) = c
  let get_fl (_,fl,_) = fl

  (* hack for char a[] = {"foo"} or {'f','o','o', '\000'} *)
  let char_array : (lval, bytes) Hashtbl.t = Hashtbl.create 500

  let hash    (x,y,_)             = Hashtbl.hash (x,y)
  let equal   (x1,x2,_) (y1,y2,_) = CPA.equal x1 y1 && Flag.equal x2 y2
  let leq     (x1,x2,_) (y1,y2,_) = CPA.leq   x1 y1 && Flag.leq   x2 y2
  let compare (x1,x2,_) (y1,y2,_) =
    match CPA.compare x1 y1 with
    | 0 -> Flag.compare x2 y2
    | x -> x


  (**************************************************************************
   * Initializing my variables
   **************************************************************************)

  let return_varstore = ref dummyFunDec.svar
  let return_varinfo () = !return_varstore
  let return_var () = AD.from_var (return_varinfo ())
  let return_lval (): lval = (Var (return_varinfo ()), NoOffset)

  let heap_var loc = AD.from_var (BaseDomain.get_heap_var loc)

  let init () =
    privatization := get_bool "exp.privatization";
    precious_globs := get_list "exp.precious_globs";
    return_varstore := Goblintutil.create_var @@ makeVarinfo false "RETURN" voidType;
    H.clear BaseDomain.heap_hash

  (**************************************************************************
   * Abstract evaluation functions
   **************************************************************************)

  let iDtoIdx n =
    match ID.to_int n with
    | None -> IdxDom.top ()
    | Some n -> IdxDom.of_int n

  let unop_ID = function
    | Neg  -> ID.neg
    | BNot -> ID.bitnot
    | LNot -> ID.lognot

  (* Evaluating Cil's unary operators. *)
  let evalunop op = function
    | `Int v1 -> `Int (unop_ID op v1)
    | `Bot -> `Bot
    | _ -> VD.top ()

  let binop_ID = function
    | PlusA -> ID.add
    | MinusA -> ID.sub
    | Mult -> ID.mul
    | Div -> ID.div
    | Mod -> ID.rem
    | Lt -> ID.lt
    | Gt -> ID.gt
    | Le -> ID.le
    | Ge -> ID.ge
    | Eq -> ID.eq
    | Ne -> ID.ne
    | BAnd -> ID.bitand
    | BOr -> ID.bitor
    | BXor -> ID.bitxor
    | Shiftlt -> ID.shift_left
    | Shiftrt -> ID.shift_right
    | LAnd -> ID.logand
    | LOr -> ID.logor
    | _ -> (fun x y -> (ID.top ()))

  (* Evaluate binop for two abstract values: *)
  let evalbinop (op: binop) (t1:typ) (a1:value) (t2:typ) (a2:value): value =
    (* We define a conversion function for the easy cases when we can just use
     * the integer domain operations. *)
    let bool_top () = ID.(join (of_int 0L) (of_int 1L)) in
    (* An auxiliary function for ptr arithmetic on array values. *)
    let addToAddr n (addr:Addr.t) =
      (* adds n to the last offset *)
      let rec addToOffset n = function
        | `Index (i, `NoOffset) ->
          (* If we have arrived at the last Offset and it is an Index, we add our integer to it *)
          `Index(IdxDom.add i (iDtoIdx n), `NoOffset)
        | `Index (i, o) -> `Index(i, addToOffset n o)
        | `Field (f, o) -> `Field(f, addToOffset n o)
        | `NoOffset -> `Index(iDtoIdx n, `NoOffset)
        | x -> x
      in
      let default = function
        | Addr.NullPtr when ID.to_int n = Some 0L -> Addr.NullPtr
        | Addr.SafePtr | Addr.NullPtr when get_bool "exp.ptr-arith-safe" -> Addr.SafePtr
        | _ -> Addr.UnknownPtr
      in
      match Addr.to_var_offset addr with
      | [x, o] -> Addr.from_var_offset (x, addToOffset n o)
      | _ -> default addr
    in
    (* The main function! *)
    match a1,a2 with
    (* For the integer values, we apply the domain operator *)
    | `Int v1, `Int v2 -> `Int (binop_ID op v1 v2)
    (* For address +/- value, we try to do some elementary ptr arithmetic *)
    | `Address p, `Int n
    | `Int n, `Address p when op=Eq || op=Ne ->
      `Int (match ID.to_bool n, AD.to_bool p with
          | Some a, Some b -> ID.of_bool (op=Eq && a=b || op=Ne && a<>b)
          | _ -> bool_top ())
    | `Address p, `Int n  -> begin
        match op with
        (* For array indexing e[i] and pointer addition e + i we have: *)
        | IndexPI | PlusPI ->
          `Address (AD.map (addToAddr n) p)
        (* Pointer subtracted by a value (e-i) is very similar *)
        | MinusPI -> let n = ID.neg n in
          `Address (AD.map (addToAddr n) p)
        | Mod -> `Int (ID.top ()) (* we assume that address is actually casted to int first*)
        | _ -> `Address AD.top_ptr
      end
    (* If both are pointer values, we can subtract them and well, we don't
     * bother to find the result in most cases, but it's an integer. *)
    | `Address p1, `Address p2 -> begin
        let eq x y = if AD.is_definite x && AD.is_definite y then Some (AD.Addr.equal (AD.choose x) (AD.choose y)) else None in
        match op with
        (* TODO use ID.of_incl_list [0; 1] for all comparisons *)
        | MinusPP ->
          (* when subtracting pointers to arrays, per 6.5.6 of C-standard if we subtract two pointers to the same array, the difference *)
          (* between them is the difference in subscript *)
          begin
            let rec calculateDiffFromOffset x y =
              match x, y with
              | `Field ((xf:Cil.fieldinfo), xo), `Field((yf:Cil.fieldinfo), yo)
                when  xf.floc = yf.floc && xf.fname = yf.fname && Cil.typeSig xf.ftype = Cil.typeSig yf.ftype && xf.fbitfield = yf.fbitfield && xf.fattr = yf.fattr ->
                calculateDiffFromOffset xo yo
              | `Index (i, `NoOffset), `Index(j, `NoOffset) ->
                begin
                  let diff = ValueDomain.IndexDomain.sub i j in
                  match ValueDomain.IndexDomain.to_int diff with
                  | Some z -> `Int(ID.of_int z)
                  | _ -> `Int (ID.top ())
                end
              | `Index (xi, xo), `Index(yi, yo) when xi = yi ->
                calculateDiffFromOffset xo yo
              | _ -> `Int (ID.top ())
            in
            if AD.is_definite p1 && AD.is_definite p2 then
              match Addr.to_var_offset (AD.choose p1), Addr.to_var_offset (AD.choose p2) with
              | [x, xo], [y, yo] when x.vid = y.vid ->
                calculateDiffFromOffset xo yo
              | _ ->
                `Int (ID.top ())
            else
              `Int (ID.top ())
          end
        | Eq -> `Int (if AD.is_bot (AD.meet p1 p2) then ID.of_int 0L else match eq p1 p2 with Some x when x -> ID.of_int 1L | _ -> bool_top ())
        | Ne -> `Int (if AD.is_bot (AD.meet p1 p2) then ID.of_int 1L else match eq p1 p2 with Some x when x -> ID.of_int 0L | _ -> bool_top ())
        | _ -> VD.top ()
      end
    (* For other values, we just give up! *)
    | `Bot, _ -> `Bot
    | _, `Bot -> `Bot
    | _ -> VD.top ()

  (* Auxiliary function to append an additional offset to a given offset. *)
  let rec add_offset ofs add =
    match ofs with
    | `NoOffset -> add
    | `Field (fld, `NoOffset) -> `Field (fld, add)
    | `Field (fld, ofs) -> `Field (fld, add_offset ofs add)
    | `Index (exp, `NoOffset) -> `Index (exp, add)
    | `Index (exp, ofs) -> `Index (exp, add_offset ofs add)

  (* We need the previous function with the varinfo carried along, so we can
   * map it on the address sets. *)
  let add_offset_varinfo add ad =
    match Addr.to_var_offset ad with
    | [x,ofs] -> Addr.from_var_offset (x, add_offset ofs add)
    | _ -> ad

  (* evaluate value using our "query functions" *)
  let eval_rv_pre (ask: Q.ask) exp pr =
    let binop op e1 e2 =
      let equality () =
        match ask (Q.ExpEq (e1,e2)) with
        | `Bool x -> Some x
        | _ -> None
      in
      let ptrdiff_ikind = match !ptrdiffType with TInt (ik,_) -> ik | _ -> assert false in
      match op with
      | MinusA when equality () = Some true ->
        let ik = Cilfacade.get_ikind (Cil.typeOf exp) in
        Some (`Int (ID.cast_to ik @@ ID.of_int 0L))
      | MinusPI
      | MinusPP when equality () = Some true -> Some (`Int (ID.of_int 0L))
      | MinusPI
      | MinusPP when equality () = Some false -> Some (`Int (ID.of_excl_list ptrdiff_ikind [0L]))
      | Le
      | Ge when equality () = Some true -> Some (`Int (ID.of_bool true))
      | Lt
      | Gt when equality () = Some true -> Some (`Int (ID.of_bool false))
      | Eq -> (match equality () with Some tv -> Some (`Int (ID.of_bool tv)) | None -> None)
      | Ne -> (match equality () with Some tv -> Some (`Int (ID.of_bool (not tv))) | None -> None)
      | _ -> None
    in
    match exp with
    | BinOp (op,arg1,arg2,_) -> binop op arg1 arg2
    | _ -> None


  (**************************************************************************
   * State functions
   **************************************************************************)

  let globalize ?(privates=false) a (cpa,fl,dep): cpa * glob_diff  =
    (* For each global variable, we create the diff *)
    let add_var (v: varinfo) (value) (cpa,acc) =
      if M.tracing then M.traceli "globalize" ~var:v.vname "Tracing for %s\n" v.vname;
      let res =
        if is_global a v && ((privates && not (is_precious_glob v)) || not (is_private a (cpa,fl,dep) v)) then begin
          if M.tracing then M.tracec "globalize" "Publishing its value: %a\n" VD.pretty value;
          (CPA.remove v cpa, (v,value) :: acc)
        end else
          (cpa,acc)
      in
      if M.tracing then M.traceu "globalize" "Done!\n";
      res
    in
    (* We fold over the local state, and collect the globals *)
    CPA.fold add_var cpa (cpa, [])

  let sync' privates ctx: D.t * glob_diff =
    let cpa,fl, dep = ctx.local in
    let privates = privates || (!GU.earlyglobs && not (Flag.is_multi fl)) in
    let cpa, diff = if !GU.earlyglobs || Flag.is_multi fl then globalize ~privates:privates ctx.ask ctx.local else (cpa,[]) in
    (cpa,fl, dep), diff

  let sync = sync' false

  let publish_all ctx =
    let cpa,fl,dep = ctx.local in
    let ctx_mul = swap_st ctx (cpa, Flag.get_multi (), dep) in
    List.iter (fun ((x,d)) -> ctx.sideg x d) (snd (sync' true ctx_mul))

  (** [get st addr] returns the value corresponding to [addr] in [st]
   *  adding proper dependencies.
   *  For the exp argument it is always ok to put None. This means not using precise information about
   *  which part of an array is involved.  *)
  let rec get ?(full=false) a (gs: glob_fun) (st,fl,dep: store) (addrs:address) (exp:exp option): value =
    let firstvar = if M.tracing then try (List.hd (AD.to_var_may addrs)).vname with _ -> "" else "" in
    let get_global x = gs x in
    if M.tracing then M.traceli "get" ~var:firstvar "Address: %a\nState: %a\n" AD.pretty addrs CPA.pretty st;
    (* Finding a single varinfo*offset pair *)
    let res =
      let f_addr (x, offs) =
        (* get hold of the variable value, either from local or global state *)
        let var = if (!GU.earlyglobs || Flag.is_multi fl) && is_global a x then
            match CPA.find x st with
            | `Bot -> (if M.tracing then M.tracec "get" "Using global invariant.\n"; get_global x)
            | x -> (if M.tracing then M.tracec "get" "Using privatized version.\n"; x)
          else begin
            if M.tracing then M.tracec "get" "Singlethreaded mode.\n";
            CPA.find x st
          end
        in

        let v = VD.eval_offset a (fun x -> get a gs (st,fl,dep) x exp) var offs exp (Some (Var x, Offs.to_cil_offset offs)) in
        if M.tracing then M.tracec "get" "var = %a, %a = %a\n" VD.pretty var AD.pretty (AD.from_var_offset (x, offs)) VD.pretty v;
        if full then v else match v with
          | `Blob (c, s) -> c
          | x -> x
      in
      let f x =
        match Addr.to_var_offset x with
        | [x] -> f_addr x                    (* normal reference *)
        | _ when x = Addr.NullPtr -> VD.bot () (* null pointer *)
        | _ -> `Int (ID.cast_to IChar (ID.top ()))       (* string pointer *)
      in
      (* We form the collecting function by joining *)
      let f x a = VD.join (f x) a in
      (* Finally we join over all the addresses in the set. If any of the
       * addresses is a topped value, joining will fail. *)
      try AD.fold f addrs (VD.bot ()) with SetDomain.Unsupported _ -> VD.top ()
    in
    if M.tracing then M.traceu "get" "Result: %a\n" VD.pretty res;
    res

  let is_always_unknown variable = variable.vstorage = Extern || Ciltools.is_volatile_tp variable.vtype


  (**************************************************************************
   * Auxiliary functions for function calls
   **************************************************************************)

  (* The normal haskell zip that throws no exception *)
  let rec zip x y = match x,y with
    | (x::xs), (y::ys) -> (x,y) :: zip xs ys
    | _ -> []

  (* From a list of values, presumably arguments to a function, simply extract
   * the pointer arguments. *)
  let get_ptrs (vals: value list): address list =
    let f x acc = match x with
      | `Address adrs when AD.is_top adrs ->
        M.warn_each "Unknown address given as function argument"; acc
      | `Address adrs when AD.to_var_may adrs = [] -> acc
      | `Address adrs ->
        let typ = AD.get_type adrs in
        if isFunctionType typ then acc else adrs :: acc
      | `Top -> M.warn_each "Unknown value type given as function argument"; acc
      | _ -> acc
    in
    List.fold_right f vals []

  (* Get the list of addresses accessable immediately from a given address, thus
   * all pointers within a structure should be considered, but we don't follow
   * pointers. We return a flattend representation, thus simply an address (set). *)
  let reachable_from_address (ask: Q.ask) (gs:glob_fun) st (adr: address): address =
    if M.tracing then M.tracei "reachability" "Checking for %a\n" AD.pretty adr;
    let empty = AD.empty () in
    let rec reachable_from_value (value: value) =
      if M.tracing then M.trace "reachability" "Checking value %a\n" VD.pretty value;
      match value with
      | `Top ->
        let typ = AD.get_type adr in
        let warning = "Unknown value in " ^ AD.short 40 adr ^ " could be an escaped pointer address!" in
        if is_immediate_type typ then () else M.warn_each warning; empty
      | `Bot -> (*M.debug "A bottom value when computing reachable addresses!";*) empty
      | `Address adrs when AD.is_top adrs ->
        let warning = "Unknown address in " ^ AD.short 40 adr ^ " has escaped." in
        M.warn_each warning; empty
      (* The main thing is to track where pointers go: *)
      | `Address adrs -> adrs
      (* Unions are easy, I just ingore the type info. *)
      | `Union (t,e) -> reachable_from_value e
      (* For arrays, we ask to read from an unknown index, this will cause it
       * join all its values. *)
      | `Array a -> reachable_from_value (ValueDomain.CArrays.get ask a (ExpDomain.top (), ValueDomain.ArrIdxDomain.top ()))
      | `Blob (e,_) -> reachable_from_value e
      | `List e -> reachable_from_value (`Address (ValueDomain.Lists.entry_rand e))
      | `Struct s -> ValueDomain.Structs.fold (fun k v acc -> AD.join (reachable_from_value v) acc) s empty
      | `Int _ -> empty
    in
    let res = reachable_from_value (get ask gs st adr None) in
    if M.tracing then M.traceu "reachability" "Reachable addresses: %a\n" AD.pretty res;
    res

  (* The code for getting the variables reachable from the list of parameters.
   * This section is very confusing, because I use the same construct, a set of
   * addresses, as both AD elements abstracting individual (ambiguous) addresses
   * and the workset of visited addresses. *)
  let reachable_vars (ask: Q.ask) (args: address list) (gs:glob_fun) (st: store): address list =
    if M.tracing then M.traceli "reachability" "Checking reachable arguments from [%a]!\n" (d_list ", " AD.pretty) args;
    let empty = AD.empty () in
    (* We begin looking at the parameters: *)
    let argset = List.fold_right (AD.join) args empty in
    let workset = ref argset in
    (* And we keep a set of already visited variables *)
    let visited = ref empty in
    while not (AD.is_empty !workset) do
      visited := AD.union !visited !workset;
      (* ok, let's visit all the variables in the workset and collect the new variables *)
      let visit_and_collect var (acc: address): address =
        let var = AD.singleton var in (* Very bad hack! Pathetic really! *)
        AD.union (reachable_from_address ask gs st var) acc in
      let collected = AD.fold visit_and_collect !workset empty in
      (* And here we remove the already visited variables *)
      workset := AD.diff collected !visited
    done;
    (* Return the list of elements that have been visited. *)
    if M.tracing then M.traceu "reachability" "All reachable vars: %a\n" AD.pretty !visited;
    List.map AD.singleton (AD.elements !visited)

  let drop_non_ptrs (st:CPA.t) : CPA.t =
    if CPA.is_top st then st else
      let rec replace_val = function
        | `Address _ as v -> v
        | `Blob (v,s) ->
          begin match replace_val v with
            | `Blob (`Top, _)
            | `Top -> `Top
            | t -> `Blob (t, s)
          end
        | `Struct s ->
          let one_field fl vl st =
            match replace_val vl with
            | `Top -> st
            | v    -> ValueDomain.Structs.replace st fl v
          in
          `Struct (ValueDomain.Structs.fold one_field (ValueDomain.Structs.top ()) s)
        | _ -> `Top
      in
      CPA.map replace_val st

  let drop_ints (st:CPA.t) : CPA.t =
    if CPA.is_top st then st else
      let rec replace_val = function
        | `Int _       -> `Top
        | `Array n     -> `Array (ValueDomain.CArrays.map replace_val n)
        | `Struct n    -> `Struct (ValueDomain.Structs.map replace_val n)
        | `Union (f,v) -> `Union (f,replace_val v)
        | `Blob (n,s)  -> `Blob (replace_val n,s)
        | `Address x -> `Address (ValueDomain.AD.map ValueDomain.Addr.drop_ints x)
        | x -> x
      in
      CPA.map replace_val st

  let drop_interval32 = CPA.map (function `Int x -> `Int (ID.no_interval32 x) | x -> x)

  let context (cpa,fl,dep) =
    let f t f (cpa,fl,dep) = if t then f cpa, fl, dep else cpa, fl, dep in
    (cpa,fl,dep) |>
    f !GU.earlyglobs (CPA.filter (fun k v -> not (V.is_global k) || is_precious_glob k))
    %> f (get_bool "exp.addr-context") drop_non_ptrs
    %> f (get_bool "exp.no-int-context") drop_ints
    %> f (get_bool "exp.no-interval32-context") drop_interval32

  let context_cpa (cpa,fl,dep) = fst_triple @@ context (cpa,fl,dep)

  let convertToQueryLval x =
    let rec offsNormal o =
      let toInt i =
        match IdxDom.to_int i with
        | Some x -> Const (CInt64 (x,IInt, None))
        | _ -> mkCast (Const (CStr "unknown")) intType

      in
      match o with
      | `NoOffset -> `NoOffset
      | `Field (f,o) -> `Field (f,offsNormal o)
      | `Index (i,o) -> `Index (toInt i,offsNormal o)
    in
    match x with
    | ValueDomain.AD.Addr.Addr (v,o) ->[v,offsNormal o]
    | _ -> []

  let addrToLvalSet a =
    let add x y = Q.LS.add y x in
    try
      AD.fold (fun e c -> List.fold_left add c (convertToQueryLval e)) a (Q.LS.empty ())
    with SetDomain.Unsupported _ -> Q.LS.top ()

  let reachable_top_pointers_types ctx (ps: AD.t) : Queries.TS.t =
    let module TS = Queries.TS in
    let empty = AD.empty () in
    let reachable_from_address (adr: address) =
      let with_type t = function
        | (ad,ts,true) ->
          begin match unrollType t with
            | TPtr (p,_) ->
              (ad, TS.add (unrollType p) ts, false)
            | _ ->
              (ad, ts, false)
          end
        | x -> x
      in
      let with_field (a,t,b) = function
        | `Top -> (AD.empty (), TS.top (), false)
        | `Bot -> (a,t,false)
        | `Lifted f -> with_type f.ftype (a,t,b)
      in
      let rec reachable_from_value (value: value) =
        match value with
        | `Top -> (empty, TS.top (), true)
        | `Bot -> (empty, TS.bot (), false)
        | `Address adrs when AD.is_top adrs -> (empty,TS.bot (), true)
        | `Address adrs -> (adrs,TS.bot (), AD.has_unknown adrs)
        | `Union (t,e) -> with_field (reachable_from_value e) t
        | `Array a -> reachable_from_value (ValueDomain.CArrays.get ctx.ask a (ExpDomain.top(), ValueDomain.ArrIdxDomain.top ()))
        | `Blob (e,_) -> reachable_from_value e
        | `List e -> reachable_from_value (`Address (ValueDomain.Lists.entry_rand e))
        | `Struct s ->
          let join_tr (a1,t1,_) (a2,t2,_) = AD.join a1 a2, TS.join t1 t2, false in
          let f k v =
            join_tr (with_type k.ftype (reachable_from_value v))
          in
          ValueDomain.Structs.fold f s (empty, TS.bot (), false)
        | `Int _ -> (empty, TS.bot (), false)
      in
      reachable_from_value (get ctx.ask ctx.global ctx.local adr None)
    in
    let visited = ref empty in
    let work = ref ps in
    let collected = ref (TS.empty ()) in
    while not (AD.is_empty !work) do
      let next = ref empty in
      let do_one a =
        let (x,y,_) = reachable_from_address (AD.singleton a) in
        collected := TS.union !collected y;
        next := AD.union !next x
      in
      if not (AD.is_top !work) then
        AD.iter do_one !work;
      visited := AD.union !visited !work;
      work := AD.diff !next !visited
    done;
    !collected

  (* The evaluation function as mutually recursive eval_lv & eval_rv *)
  let rec eval_rv (a: Q.ask) (gs:glob_fun) (st: store) (exp:exp): value =
    let rec do_offs def = function (* for types that only have one value *)
      | Field (fd, offs) -> begin
          match Goblintutil.is_blessed (TComp (fd.fcomp, [])) with
          | Some v -> do_offs (`Address (AD.singleton (Addr.from_var_offset (v,convert_offset a gs st (Field (fd, offs)))))) offs
          | None -> do_offs def offs
        end
      | Index (_, offs) -> do_offs def offs
      | NoOffset -> def
    in
    (* we have a special expression that should evaluate to top ... *)
    if exp = MyCFG.unknown_exp then VD.top () else
      (* First we try with query functions --- these are currently more precise.
       * Ideally we would meet both values, but we fear types might not match. (bottom) *)
      match eval_rv_pre a exp st with
      | Some x -> x
      | None ->
        (* query functions were no help ... now try with values*)
        match constFold true exp with
        (* Integer literals *)
        (* seems like constFold already converts CChr to CInt64 *)
        | Const (CChr x) -> eval_rv a gs st (Const (charConstToInt x)) (* char becomes int, see Cil doc/ISO C 6.4.4.4.10 *)
        | Const (CInt64 (num,typ,str)) ->
          (match str with Some x -> M.tracel "casto" "CInt64 (%s, %a, %s)\n" (Int64.to_string num) d_ikind typ x | None -> ());
          `Int (ID.of_int num)
        (* String literals *)
        | Const (CStr x) -> `Address (AD.from_string x) (* normal 8-bit strings, type: char* *)
        | Const (CWStr xs as c) -> (* wide character strings, type: wchar_t* *)
          let x = Pretty.sprint 80 (d_const () c) in (* escapes, see impl. of d_const in cil.ml *)
          let x = String.sub x 2 (String.length x - 3) in (* remove surrounding quotes: L"foo" -> foo *)
          `Address (AD.from_string x) (* `Address (AD.str_ptr ()) *)
        (* Variables and address expressions *)
        | Lval (Var v, ofs) -> do_offs (get a gs st (eval_lv a gs st (Var v, ofs)) (Some exp)) ofs
        (*| Lval (Mem e, ofs) -> do_offs (get a gs st (eval_lv a gs st (Mem e, ofs))) ofs*)
        | Lval (Mem e, ofs) ->
          (*M.tracel "cast" "Deref: lval: %a\n" d_plainlval lv;*)
          let rec contains_vla (t:typ) = match t with
            | TPtr (t, _) -> contains_vla t
            | TArray(t, None, args) -> true
            | TArray(t, Some exp, args) when isConstant exp -> contains_vla t
            | TArray(t, Some exp, args) -> true
            | _ -> false
          in
          let b = Mem e, NoOffset in (* base pointer *)
          let t = typeOfLval b in (* static type of base *)
          let p = eval_lv a gs st b in (* abstract base addresses *)
          let v = (* abstract base value *)
            let open Addr in
            (* pre VLA: *)
            (* let cast_ok = function Addr a -> sizeOf t <= sizeOf (get_type_addr a) | _ -> false in *)
            let cast_ok = function
              | Addr a ->
                begin
                  match Cil.isInteger (sizeOf t), Cil.isInteger (sizeOf (get_type_addr a)) with
                  | Some i1, Some i2 -> Int64.compare i1 i2 <= 0
                  | _ ->
                    if contains_vla t || contains_vla (get_type_addr a) then
                      begin
                        (* TODO: Is this ok? *)
                        M.warn "Casting involving a VLA is assumed to work";
                        true
                      end
                    else
                      false
                end
              | _ -> false
            in
            if AD.for_all cast_ok p then
              get a gs st p (Some exp)  (* downcasts are safe *)
            else
              VD.top () (* upcasts not! *)
          in
          let v' = VD.cast t v in (* cast to the expected type (the abstract type might be something other than t since we don't change addresses upon casts!) *)
          M.tracel "cast" "Ptr-Deref: cast %a to %a = %a!\n" VD.pretty v d_type t VD.pretty v';
          let v' = VD.eval_offset a (fun x -> get a gs st x (Some exp)) v' (convert_offset a gs st ofs) (Some exp) None in (* handle offset *)
          let v' = do_offs v' ofs in (* handle blessed fields? *)
          v'
        (* Binary operators *)
        (* Eq/Ne when both values are equal and casted to the same type *)
        | BinOp (op, (CastE (t1, e1) as c1), (CastE (t2, e2) as c2), t) when typeSig t1 = typeSig t2 && (op = Eq || op = Ne) ->
          let a1 = eval_rv a gs st e1 in
          let a2 = eval_rv a gs st e2 in
          let is_safe = VD.equal a1 a2 || VD.is_safe_cast t1 (typeOf e1) && VD.is_safe_cast t2 (typeOf e2) in
          M.tracel "cast" "remove cast on both sides for %a -> %b\n" d_exp exp is_safe;
          if is_safe then (* we can ignore the casts if the values are equal anyway, or if the casts can't change the value *)
            eval_rv a gs st (BinOp (op, e1, e2, t))
          else
            let a1 = eval_rv a gs st c1 in
            let a2 = eval_rv a gs st c2 in
            evalbinop op t1 a1 t2 a2
        | BinOp (op,arg1,arg2,typ) ->
          let a1 = eval_rv a gs st arg1 in
          let a2 = eval_rv a gs st arg2 in
          let t1 = typeOf arg1 in
          let t2 = typeOf arg2 in
          evalbinop op t1 a1 t2 a2
        (* Unary operators *)
        | UnOp (op,arg1,typ) ->
          let a1 = eval_rv a gs st arg1 in
          evalunop op a1
        (* The &-operator: we create the address abstract element *)
        | AddrOf lval -> `Address (eval_lv a gs st lval)
        (* CIL's very nice implicit conversion of an array name [a] to a pointer
         * to its first element [&a[0]]. *)
        | StartOf lval ->
          let array_ofs = `Index (IdxDom.of_int 0L, `NoOffset) in
          let array_start ad =
            match Addr.to_var_offset ad with
            | [x, offs] -> Addr.from_var_offset (x, add_offset offs array_ofs)
            | _ -> ad
          in
          `Address (AD.map array_start (eval_lv a gs st lval))
        | CastE (t, Const (CStr x)) -> (* VD.top () *) eval_rv a gs st (Const (CStr x)) (* TODO safe? *)
        | CastE  (t, exp) ->
          let v = eval_rv a gs st exp in
          VD.cast ~torg:(typeOf exp) t v
        | _ -> VD.top ()
  (* A hackish evaluation of expressions that should immediately yield an
   * address, e.g. when calling functions. *)
  and eval_fv a (gs:glob_fun) st (exp:exp): AD.t =
    match exp with
    | Lval lval -> eval_lv a gs st lval
    | _ -> eval_tv a gs st exp
  (* Used also for thread creation: *)
  and eval_tv a (gs:glob_fun) st (exp:exp): AD.t =
    match (eval_rv a gs st exp) with
    | `Address x -> x
    | _          -> M.bailwith "Problems evaluating expression to function calls!"
  and eval_int a gs st exp =
    match eval_rv a gs st exp with
    | `Int x -> x
    | _ -> ID.top ()
  (* A function to convert the offset to our abstract representation of
   * offsets, i.e.  evaluate the index expression to the integer domain. *)
  and convert_offset a (gs:glob_fun) (st: store) (ofs: offset) =
    match ofs with
    | NoOffset -> `NoOffset
    | Field (fld, ofs) -> `Field (fld, convert_offset a gs st ofs)
    | Index (exp, ofs) ->
      let exp_rv = eval_rv a gs st exp in
      match exp_rv with
      | `Int i -> `Index (iDtoIdx i, convert_offset a gs st ofs)
      | `Top   -> `Index (IdxDom.top (), convert_offset a gs st ofs)
      | `Bot -> `Index (IdxDom.bot (), convert_offset a gs st ofs)
      | _ -> M.bailwith "Index not an integer value"
  (* Evaluation of lvalues to our abstract address domain. *)
  and eval_lv (a: Q.ask) (gs:glob_fun) st (lval:lval): AD.t =
    let rec do_offs def = function
      | Field (fd, offs) -> begin
          match Goblintutil.is_blessed (TComp (fd.fcomp, [])) with
          | Some v -> do_offs (AD.singleton (Addr.from_var_offset (v,convert_offset a gs st (Field (fd, offs))))) offs
          | None -> do_offs def offs
        end
      | Index (_, offs) -> do_offs def offs
      | NoOffset -> def
    in
    match lval with
    | Var x, NoOffset when (not x.vglob) && Goblintutil.is_blessed x.vtype<> None ->
      begin match Goblintutil.is_blessed x.vtype with
        | Some v -> AD.singleton (Addr.from_var v)
        | _ ->  AD.singleton (Addr.from_var_offset (x, convert_offset a gs st NoOffset))
      end
    (* The simpler case with an explicit variable, e.g. for [x.field] we just
     * create the address { (x,field) } *)
    | Var x, ofs ->
      if x.vglob
      then AD.singleton (Addr.from_var_offset (x, convert_offset a gs st ofs))
      else do_offs (AD.singleton (Addr.from_var_offset (x, convert_offset a gs st ofs))) ofs
    (* The more complicated case when [exp = & x.field] and we are asked to
     * evaluate [(\*exp).subfield]. We first evaluate [exp] to { (x,field) }
     * and then add the subfield to it: { (x,field.subfield) }. *)
    | Mem n, ofs -> begin
        match (eval_rv a gs st n) with
        | `Address adr -> do_offs (AD.map (add_offset_varinfo (convert_offset a gs st ofs)) adr) ofs
        | `Bot -> AD.bot ()
        | _ ->  let str = Pretty.sprint ~width:80 (Pretty.dprintf "%a " d_lval lval) in
          M.debug ("Failed evaluating "^str^" to lvalue"); do_offs AD.unknown_ptr ofs
      end

  let rec bot_value a (gs:glob_fun) (st: store) (t: typ): value =
    let bot_comp compinfo: ValueDomain.Structs.t =
      let nstruct = ValueDomain.Structs.top () in
      let bot_field nstruct fd = ValueDomain.Structs.replace nstruct fd (bot_value a gs st fd.ftype) in
      List.fold_left bot_field nstruct compinfo.cfields
    in
    match t with
    | TInt _ -> `Bot (*`Int (ID.bot ()) -- should be lower than any int or address*)
    | TPtr _ -> `Address (AD.bot ())
    | TComp ({cstruct=true; _} as ci,_) -> `Struct (bot_comp ci)
    | TComp ({cstruct=false; _},_) -> `Union (ValueDomain.Unions.bot ())
    | TArray (ai, None, _) ->
      `Array (ValueDomain.CArrays.make (IdxDom.bot ()) (bot_value a gs st ai))
    | TArray (ai, Some exp, _) ->
      let l = Cil.isInteger (Cil.constFold true exp) in
      `Array (ValueDomain.CArrays.make (BatOption.map_default (IdxDom.of_int) (IdxDom.bot ()) l) (bot_value a gs st ai))
    | TNamed ({ttype=t; _}, _) -> bot_value a gs st t
    | _ -> `Bot

  let rec init_value a (gs:glob_fun) (st: store) (t: typ): value = (* TODO why is VD.top_value not used here? *)
    let init_comp compinfo: ValueDomain.Structs.t =
      let nstruct = ValueDomain.Structs.top () in
      let init_field nstruct fd = ValueDomain.Structs.replace nstruct fd (init_value a gs st fd.ftype) in
      List.fold_left init_field nstruct compinfo.cfields
    in
    match t with
    | t when is_mutex_type t -> `Top
    | TInt (ik,_) -> `Int (ID.(cast_to ik (top ())))
    | TPtr _ -> `Address (if get_bool "exp.uninit-ptr-safe" then AD.(join null_ptr safe_ptr) else AD.top_ptr)
    | TComp ({cstruct=true; _} as ci,_) -> `Struct (init_comp ci)
    | TComp ({cstruct=false; _},_) -> `Union (ValueDomain.Unions.top ())
    | TArray (ai, None, _) ->
      `Array (ValueDomain.CArrays.make (IdxDom.bot ())  (if get_bool "exp.partition-arrays.enabled" then (init_value a gs st ai) else (bot_value a gs st ai)))
    | TArray (ai, Some exp, _) ->
      let l = Cil.isInteger (Cil.constFold true exp) in
      `Array (ValueDomain.CArrays.make (BatOption.map_default (IdxDom.of_int) (IdxDom.bot ()) l) (if get_bool "exp.partition-arrays.enabled" then (init_value a gs st ai) else (bot_value a gs st ai)))
    | TNamed ({ttype=t; _}, _) -> init_value a gs st t
    | _ -> `Top

  let rec top_value a (gs:glob_fun) (st: store) (t: typ): value =
    let top_comp compinfo: ValueDomain.Structs.t =
      let nstruct = ValueDomain.Structs.top () in
      let top_field nstruct fd = ValueDomain.Structs.replace nstruct fd (top_value a gs st fd.ftype) in
      List.fold_left top_field nstruct compinfo.cfields
    in
    match t with
    | TInt _ -> `Int (ID.top ())
    | TPtr _ -> `Address AD.top_ptr
    | TComp ({cstruct=true; _} as ci,_) -> `Struct (top_comp ci)
    | TComp ({cstruct=false; _},_) -> `Union (ValueDomain.Unions.top ())
    | TArray (ai, None, _) ->
      `Array (ValueDomain.CArrays.make (IdxDom.top ()) (if get_bool "exp.partition-arrays.enabled" then (top_value a gs st ai) else (bot_value a gs st ai)))
    | TArray (ai, Some exp, _) ->
      let l = Cil.isInteger (Cil.constFold true exp) in
      `Array (ValueDomain.CArrays.make (BatOption.map_default (IdxDom.of_int) (IdxDom.top ()) l) (if get_bool "exp.partition-arrays.enabled" then (top_value a gs st ai) else (bot_value a gs st ai)))
    | TNamed ({ttype=t; _}, _) -> top_value a gs st t
    | _ -> `Top

  (* run eval_rv from above and keep a result that is bottom *)
  (* this is needed for global variables *)
  let eval_rv_keep_bot = eval_rv

  (* run eval_rv from above, but change bot to top to be sound for programs with undefined behavior. *)
  (* Previously we only gave sound results for programs without undefined behavior, so yielding bot for accessing an uninitialized array was considered ok. Now only [invariant] can yield bot/Deadcode if the condition is known to be false but evaluating an expression should not be bot. *)
  let eval_rv (a: Q.ask) (gs:glob_fun) (st: store) (exp:exp): value =
    try
      let r = eval_rv a gs st exp in
      if M.tracing then M.tracel "eval" "eval_rv %a = %a\n" d_exp exp VD.pretty r;
      if VD.is_bot r then top_value a gs st (typeOf exp) else r
    with IntDomain.ArithmeticOnIntegerBot _ ->
      top_value a gs st (typeOf exp)

  (* Evaluate an expression containing only locals. This is needed for smart joining the partitioned arrays where ctx is not accessible. *)
  (* This will yield `Top for expressions containing any access to globals, and does not make use of the query system. *)
  (* Wherever possible, don't use this but the query system or normal eval_rv instead. *)
  let eval_exp x (exp:exp):int64 option =
    (* Since ctx is not available here, we need to make some adjustments *)
    let knownothing = fun _ -> `Top in (* our version of ask *)
    let gs = fun _ -> `Top in (* the expression is guaranteed to not contain globals *)
    match (eval_rv knownothing gs x exp) with
    | `Int x -> ValueDomain.ID.to_int x
    | _ -> None

  let eval_funvar ctx fval: varinfo list =
    try
      let fp = eval_fv ctx.ask ctx.global ctx.local fval in
      if AD.mem Addr.UnknownPtr fp then begin
        M.warn_each ("Function pointer " ^ sprint d_exp fval ^ " may contain unknown functions.");
        dummyFunDec.svar :: AD.to_var_may fp
      end else
        AD.to_var_may fp
    with SetDomain.Unsupported _ ->
      M.warn_each ("Unknown call to function " ^ sprint d_exp fval ^ ".");
      [dummyFunDec.svar]

  (* interpreter end *)

  let query ctx (q:Q.t) =
    match q with
    (* | Q.IsPublic _ ->
       `Bool (BaseDomain.Flag.is_multi (snd ctx.local)) *)
    | Q.EvalFunvar e ->
      begin
        let fs = eval_funvar ctx e in
        (*          Messages.report ("Base: I should know it! "^string_of_int (List.length fs));*)
        `LvalSet (List.fold_left (fun xs v -> Q.LS.add (v,`NoOffset) xs) (Q.LS.empty ()) fs)
      end
    | Q.EvalInt e -> begin
        match eval_rv ctx.ask ctx.global ctx.local e with
        | `Int i when ID.is_int i -> `Int (Option.get (ID.to_int i))
        | `Bot   -> `Bot
        | v      -> M.warn ("Query function answered " ^ (VD.short 20 v)); `Top
      end
    | Q.EvalLength e -> begin
        match eval_rv ctx.ask ctx.global ctx.local e with
        | `Address a ->
          let slen = List.map String.length (AD.to_string a) in
          let lenOf = function
            | TArray (_, l, _) -> (try Some (lenOfArray l) with _ -> None)
            | _ -> None
          in
          let alen = List.filter_map (fun v -> lenOf v.vtype) (AD.to_var_may a) in
          let d = List.fold_left ID.join (ID.bot ()) (List.map (ID.of_int%Int64.of_int) (slen @ alen)) in
          (* ignore @@ printf "EvalLength %a = %a\n" d_exp e ID.pretty d; *)
          (match ID.to_int d with Some i -> `Int i | None -> `Top)
        | `Bot -> `Bot
        | _ -> `Top
      end
    | Q.BlobSize e -> begin
        let p = eval_rv ctx.ask ctx.global ctx.local e in
        (* ignore @@ printf "BlobSize %a MayPointTo %a\n" d_plainexp e VD.pretty p; *)
        match p with
        | `Address a ->
          let r = get ~full:true ctx.ask ctx.global ctx.local a  None in
          (* ignore @@ printf "BlobSize %a = %a\n" d_plainexp e VD.pretty r; *)
          (match r with
           | `Blob (_,s) -> (match ID.to_int s with Some i -> `Int i | None -> `Top)
           | _ -> `Top)
        | _ -> `Top
      end
    | Q.MayPointTo e -> begin
        match eval_rv ctx.ask ctx.global ctx.local e with
        | `Address a ->
          let s = addrToLvalSet a in
          if AD.mem Addr.UnknownPtr a
          then `LvalSet (Q.LS.add (dummyFunDec.svar, `NoOffset) s)
          else `LvalSet s
        | `Bot -> `Bot
        | _ -> `Top
      end
    | Q.ReachableFrom e -> begin
        match eval_rv ctx.ask ctx.global ctx.local e with
        | `Top -> `Top
        | `Bot -> `Bot
        | `Address a when AD.is_top a || AD.mem Addr.UnknownPtr a ->
          `LvalSet (Q.LS.top ())
        | `Address a ->
          let xs = List.map addrToLvalSet (reachable_vars ctx.ask [a] ctx.global ctx.local) in
          let addrs = List.fold_left (Q.LS.join) (Q.LS.empty ()) xs in
          `LvalSet addrs
        | _ -> `LvalSet (Q.LS.empty ())
      end
    | Q.ReachableUkTypes e -> begin
        match eval_rv ctx.ask ctx.global ctx.local e with
        | `Top -> `Top
        | `Bot -> `Bot
        | `Address a when AD.is_top a || AD.mem Addr.UnknownPtr a ->
          `TypeSet (Q.TS.top ())
        | `Address a ->
          `TypeSet (reachable_top_pointers_types ctx a)
        | _ -> `TypeSet (Q.TS.empty ())
      end
    | Q.SingleThreaded -> `Bool (Q.BD.of_bool (not (Flag.is_multi (get_fl ctx.local))))
    | Q.EvalStr e -> begin
        match eval_rv ctx.ask ctx.global ctx.local e with
        (* exactly one string in the set (works for assignments of string constants) *)
        | `Address a when List.length (AD.to_string a) = 1 -> (* exactly one string *)
          `Str (List.hd (AD.to_string a))
        (* check if we have an array of chars that form a string *)
        (* TODO return may-points-to-set of strings *)
        | `Address a when List.length (AD.to_string a) > 1 -> (* oh oh *)
          M.debug_each @@ "EvalStr (" ^ sprint d_exp e ^ ") returned " ^ AD.short 80 a;
          `Top
        | `Address a when List.length (AD.to_var_may a) = 1 -> (* some other address *)
          (* Cil.varinfo * (AD.Addr.field, AD.Addr.idx) Lval.offs *)
          (* ignore @@ printf "EvalStr `Address: %a -> %s (must %i, may %i)\n" d_plainexp e (VD.short 80 (`Address a)) (List.length @@ AD.to_var_must a) (List.length @@ AD.to_var_may a); *)
          begin match unrollType (typeOf e) with
            | TPtr(TInt(IChar, _), _) ->
              let v, offs = Q.LS.choose @@ addrToLvalSet a in
              let ciloffs = Lval.CilLval.to_ciloffs offs in
              let lval = Var v, ciloffs in
              (try `Str (Bytes.to_string (Hashtbl.find char_array lval))
               with Not_found -> `Top)
            | _ -> (* what about ISChar and IUChar? *)
              (* ignore @@ printf "Type %a\n" d_plaintype t; *)
              `Top
          end
        | x ->
          (* ignore @@ printf "EvalStr Unknown: %a -> %s\n" d_plainexp e (VD.short 80 x); *)
          `Top
      end
    | Q.MustBeEqual (e1, e2) -> begin
        let e1_val = eval_rv ctx.ask ctx.global ctx.local e1 in
        let e2_val = eval_rv ctx.ask ctx.global ctx.local e2 in
        match e1_val, e2_val with
        | `Int i1, `Int i2 -> begin
            match ID.to_int i1, ID.to_int i2 with
            | Some i1', Some i2' when i1' = i2' -> `Bool(true)
            | _ -> Q.Result.top ()
            end
        | _ -> Q.Result.top ()
      end
    | Q.MayBeEqual (e1, e2) -> begin
        (* Printf.printf "---------------------->  may equality check for %s and %s \n" (ExpDomain.short 20 (`Lifted e1)) (ExpDomain.short 20 (`Lifted e2)); *)
        let e1_val = eval_rv ctx.ask ctx.global ctx.local e1 in
        let e2_val = eval_rv ctx.ask ctx.global ctx.local e2 in
        match e1_val, e2_val with
        | `Int i1, `Int i2 -> begin
            (* This should behave like == and also work on different int types, hence the cast (just like with == in C) *)
            let e1_ik = Cilfacade.get_ikind (Cil.typeOf e1) in
            let e2_ik = Cilfacade.get_ikind (Cil.typeOf e2) in
            let ik= Cil.commonIntKind e1_ik e2_ik in
            if ID.is_bot (ID.meet (ID.cast_to ik i1) (ID.cast_to ik i2)) then
              begin
                (* Printf.printf "----------------------> NOPE may equality check for %s and %s \n" (ExpDomain.short 20 (`Lifted e1)) (ExpDomain.short 20 (`Lifted e2)); *)
                `Bool(false)
              end
            else Q.Result.top ()
          end
        | _ -> Q.Result.top ()
      end
    | Q.MayBeLess (e1, e2) -> begin
        (* Printf.printf "----------------------> may check for %s < %s \n" (ExpDomain.short 20 (`Lifted e1)) (ExpDomain.short 20 (`Lifted e2)); *)
        let e1_val = eval_rv ctx.ask ctx.global ctx.local e1 in
        let e2_val = eval_rv ctx.ask ctx.global ctx.local e2 in
        match e1_val, e2_val with
        | `Int i1, `Int i2 -> begin
            match (ID.minimal i1), (ID.maximal i2) with
            | Some i1', Some i2' ->
              if i1' >= i2' then
                begin
                  (* Printf.printf "----------------------> NOPE may check for %s < %s \n" (ExpDomain.short 20 (`Lifted e1)) (ExpDomain.short 20 (`Lifted e2)); *)
                  `Bool(false)
                end
              else Q.Result.top ()
            | _ -> Q.Result.top ()
          end
        | _ -> Q.Result.top ()
      end
    | _ -> Q.Result.top ()

  let update_variable variable value state =
    if ((get_bool "exp.volatiles_are_top") && (is_always_unknown variable)) then
      CPA.add variable (VD.top ()) state
    else
      CPA.add variable value state

  (** Add dependencies between a value and the expression it (or any of its contents) are partitioned by *)
  let add_partitioning_dependencies (x:varinfo) (value:VD.t) (st,fl,dep:store):store =
    let add_one_dep (array:varinfo) (var:varinfo) dep =
      let vMap = Dep.find_opt var dep |? Dep.VarSet.empty () in
      let vMapNew = Dep.VarSet.add array vMap in
      Dep.add var vMapNew dep
    in
    match value with
    | `Array _
    | `Struct _
    | `Union _ ->
      begin
        let vars_in_paritioning = VD.affecting_vars value in
        let dep_new = List.fold_left (fun dep var -> add_one_dep x var dep) dep vars_in_paritioning in
        (st, fl, dep_new)
      end
    (* `List and `Blob cannot contain arrays *)
    | _ ->  (st, fl, dep)


  (** [set st addr val] returns a state where [addr] is set to [val]
  * it is always ok to put None for lval_raw and rval_raw, this amounts to not using/maintaining
  * precise information about arrays. *)
  let set a ?(ctx=None) ?(effect=true) ?(change_array=true) ?lval_raw ?rval_raw ?t_override (gs:glob_fun) (st,fl,dep: store) (lval: AD.t) (value: value) : store =
    let update_variable x y z =
      if M.tracing then M.tracel "setosek" ~var:x.vname "update_variable: start '%s' '%a'\nto\n%a\n\n" x.vname VD.pretty y CPA.pretty z;
      let r = update_variable x y z in (* refers to defintion that is outside of set *)
      if M.tracing then M.tracel "setosek" ~var:x.vname "update_variable: start '%s' '%a'\nto\n%a\nresults in\n%a\n" x.vname VD.pretty y CPA.pretty z CPA.pretty r;
      r
    in
    let firstvar = if M.tracing then try (List.hd (AD.to_var_may lval)).vname with _ -> "" else "" in
    if M.tracing then M.tracel "set" ~var:firstvar "lval: %a\nvalue: %a\nstate: %a\n" AD.pretty lval VD.pretty value CPA.pretty st;
    (* Updating a single varinfo*offset pair. NB! This function's type does
     * not include the flag. *)
    let update_one_addr (x, offs) (nst, fl, dep): store =
      let cil_offset = Offs.to_cil_offset offs in
      let t = match t_override with
        | Some t -> t
        | None -> Cil.typeOf (Lval(Var x, cil_offset)) in
      if M.tracing then M.tracel "setosek" ~var:firstvar "update_one_addr: start with '%a' (type '%a') \nstate:%a\n\n" AD.pretty (AD.from_var_offset (x,offs)) d_type x.vtype CPA.pretty st;
      if isFunctionType x.vtype then begin
        if M.tracing then M.tracel "setosek" ~var:firstvar "update_one_addr: returning: '%a' is a function type \n" d_type x.vtype;
        nst, fl, dep
      end else
      if get_bool "exp.globs_are_top" then begin
        if M.tracing then M.tracel "setosek" ~var:firstvar "update_one_addr: BAD? exp.globs_are_top is set \n";
        CPA.add x `Top nst, fl, dep
      end else
        (* Check if we need to side-effect this one. We no longer generate
         * side-effects here, but the code still distinguishes these cases. *)
      if (!GU.earlyglobs || Flag.is_multi fl) && is_global a x then
        (* Check if we should avoid producing a side-effect, such as updates to
         * the state when following conditional guards. *)
        if not effect && not (is_private a (st,fl,dep) x) then begin
          if M.tracing then M.tracel "setosek" ~var:x.vname "update_one_addr: BAD! effect = '%B', or else is private! \n" effect;
          nst, fl, dep
        end else begin
          let get x st =
            match CPA.find x st with
            | `Bot -> (if M.tracing then M.tracec "set" "Reading from global invariant.\n"; gs x)
            | x -> (if M.tracing then M.tracec "set" "Reading from privatized version.\n"; x)
          in
          if M.tracing then M.tracel "setosek" ~var:x.vname "update_one_addr: update a global var '%s' ...\n" x.vname;
          (* Here, an effect should be generated, but we add it to the local
           * state, waiting for the sync function to publish it. *)
          update_variable x (VD.update_offset a (get x nst) offs value (Option.map (fun x -> Lval x) lval_raw) (Var x, cil_offset) t) nst, fl, dep
        end
      else begin
        if M.tracing then M.tracel "setosek" ~var:x.vname "update_one_addr: update a local var '%s' ...\n" x.vname;
        (* Normal update of the local state *)
        let lval_raw = (Option.map (fun x -> Lval x) lval_raw) in
        let new_value = VD.update_offset a (CPA.find x nst) offs value lval_raw ((Var x), cil_offset) t in
        (* what effect does changing this local variable have on arrays -
           we only need to do this here since globals are not allowed in the
           expressions for partitioning *)
        let effect_on_arrays a (st, fl, dep)=
          let affected_arrays =
            let set = Dep.find_opt x dep |? Dep.VarSet.empty () in
            Dep.VarSet.elements set
          in
          let movement_for_expr l' r' currentE' =
            let are_equal e1 e2 =
              match a (Q.MustBeEqual (e1, e2)) with
              | `Bool t -> Q.BD.to_bool t = Some true
              | _ -> false
            in
            let ik = Cilfacade.get_ikind (typeOf currentE') in
            let newE = Basetype.CilExp.replace l' r' currentE' in
            let currentEPlusOne = BinOp (PlusA, currentE', Cil.kinteger ik 1, typeOf currentE') in
            if are_equal newE currentEPlusOne then
              Some 1
            else
              let currentEMinusOne = BinOp (MinusA, currentE', Cil.kinteger ik 1, typeOf currentE') in
              if are_equal newE currentEMinusOne then
                Some (-1)
              else
                None
          in
          let effect_on_array actually_moved arr (st,fl,dep):store =
            let v = CPA.find arr st in
            let nval =
              if actually_moved then
                match lval_raw, rval_raw with
                | Some (Lval(Var l',NoOffset)), Some r' ->
                  begin
                    let moved_by = movement_for_expr l' r' in
                    VD.affect_move a v x moved_by
                  end
                | _  ->
                  VD.affect_move a v x (fun x -> None)
              else
                let patched_ask =
                match ctx with
                | Some ctx ->
                  let patched = swap_st ctx (st,fl,dep) in
                  query patched
                | _ ->
                  a
                in
                let moved_by = fun x -> Some 0 in (* this is ok, the information is not provided if it *)
                VD.affect_move patched_ask v x moved_by     (* was a set call caused e.g. by a guard *)
            in
            update_variable arr nval st,fl, dep
          in
          (* change_array is false if a change to the way arrays are partitioned is not necessary *)
          (* for now, this is only the case when guards are evaluated *)
          List.fold_left (fun x y -> effect_on_array change_array y x) (st,fl,dep) affected_arrays
        in
        let x_updated = update_variable x new_value nst in
        let with_dep = add_partitioning_dependencies x new_value (x_updated, fl, dep) in
        effect_on_arrays a with_dep
      end
    in
    let update_one x store =
      match Addr.to_var_offset x with
      | [x] -> update_one_addr x store
      | _ -> store
    in try
      (* We start from the current state and an empty list of global deltas,
       * and we assign to all the the different possible places: *)
      let nst = AD.fold update_one lval (st, fl, dep) in
      (* if M.tracing then M.tracel "setosek" ~var:firstvar "new state1 %a\n" CPA.pretty nst; *)
      (* If the address was definite, then we just return it. If the address
       * was ambiguous, we have to join it with the initial state. *)
      let nst = if AD.cardinal lval > 1 then (CPA.join st (fst_triple nst), fl, dep) else nst in
      (* if M.tracing then M.tracel "setosek" ~var:firstvar "new state2 %a\n" CPA.pretty nst; *)
      nst
    with
    (* If any of the addresses are unknown, we ignore it!?! *)
    | SetDomain.Unsupported x ->
      (* if M.tracing then M.tracel "setosek" ~var:firstvar "set got an exception '%s'\n" x; *)
      M.warn_each "Assignment to unknown address"; (st,fl,dep)

  let set_many a (gs:glob_fun) (st,fl,dep as store: store) lval_value_list: store =
    (* Maybe this can be done with a simple fold *)
    let f (acc: store) ((lval:AD.t),(value:value)): store =
      set a gs acc lval value
    in
    (* And fold over the list starting from the store turned wstore: *)
    List.fold_left f store lval_value_list

  let rem_many a (st,fl,dep: store) (v_list: varinfo list): store =
    let f acc v = CPA.remove v acc in
    let g dep v = Dep.remove v dep in
    List.fold_left f st v_list, fl, List.fold_left g dep v_list

  (* Removes all partitionings done according to this variable *)
  let rem_many_paritioning a (s:store) (v_list: varinfo list):store =
    (* Removes the partitioning information from all affected arrays, call before removing locals *)
    let rem_partitioning a (st,fl,dep:store) (x:varinfo):store =
      let affected_arrays =
        let set = Dep.find_opt x dep |? Dep.VarSet.empty () in
        Dep.VarSet.elements set
      in
      let effect_on_array arr st =
        let v = CPA.find arr st in
        let nval = VD.affect_move ~replace_with_const:(get_bool ("exp.partition-arrays.partition-by-const-on-return")) a v x (fun _ -> None) in (* Having the function for movement return None here is equivalent to forcing the partitioning to be dropped *)
        update_variable arr nval st
      in
      let nst = List.fold_left (fun x y -> effect_on_array y x) st affected_arrays in
      (nst, fl, dep) in
    let f s v = rem_partitioning a s v in
    List.fold_left f s v_list

 (**************************************************************************
   * Auxillary functions
   **************************************************************************)

  let is_some_bot x =
    match x with
    | `Int n ->  ID.is_bot n
    | `Address n ->  AD.is_bot n
    | `Struct n ->  ValueDomain.Structs.is_bot n
    | `Union n ->  ValueDomain.Unions.is_bot n
    | `Array n ->  ValueDomain.CArrays.is_bot n
    | `Blob n ->  ValueDomain.Blobs.is_bot n
    | `List n ->  ValueDomain.Lists.is_bot n
    | `Bot -> false (* HACK: bot is here due to typing conflict (we do not cast appropriately) *)
    | `Top -> false

  let invariant ctx a (gs:glob_fun) st exp tv =
    (* We use a recursive helper function so that x != 0 is false can be handled
     * as x == 0 is true etc *)
    let rec helper (op: binop) (lval: lval) (value: value) (tv: bool) =
      match (op, lval, value, tv) with
      (* The true-branch where x == value: *)
      | Eq, x, value, true ->
        if M.tracing then M.tracec "invariant" "Yes, %a equals %a\n" d_lval x VD.pretty value;
        (match value with
        | `Int n ->
          let ikind = Cilfacade.get_ikind (typeOf (Lval lval)) in
          Some (x, `Int (ID.cast_to ikind n))
        | _ -> Some(x, value))
      (* The false-branch for x == value: *)
      | Eq, x, value, false -> begin
          match value with
          | `Int n -> begin
              match ID.to_int n with
              | Some n ->
                (* When x != n, we can return a singleton exclusion set *)
                if M.tracing then M.tracec "invariant" "Yes, %a is not %Ld\n" d_lval x n;
                let ikind = Cilfacade.get_ikind (typeOf (Lval lval)) in
                Some (x, `Int (ID.of_excl_list ikind [n]))
              | None -> None
            end
          | `Address n -> begin
              if M.tracing then M.tracec "invariant" "Yes, %a is not %a\n" d_lval x AD.pretty n;
              match eval_rv a gs st (Lval x) with
              | `Address a when AD.is_definite n ->
                Some (x, `Address (AD.diff a n))
              | `Top when AD.is_null n ->
                Some (x, `Address AD.not_null)
              | v ->
                if M.tracing then M.tracec "invariant" "No address invariant for: %a != %a\n" VD.pretty v AD.pretty n;
                None
            end
          (* | `Address a -> Some (x, value) *)
          | _ ->
            (* We can't say anything else, exclusion sets are finite, so not
             * being in one means an infinite number of values *)
            if M.tracing then M.tracec "invariant" "Failed! (not a definite value)\n";
            None
        end
      | Ne, x, value, _ -> helper Eq x value (not tv)
      | Lt, x, value, _ -> begin
          match value with
          | `Int n -> begin
            let ikind = Cilfacade.get_ikind (typeOf (Lval lval)) in
            let n = ID.cast_to ikind n in
            let range_from x = if tv then ID.ending ~ikind (Int64.sub x 1L) else ID.starting ~ikind x in
            let limit_from = if tv then ID.maximal else ID.minimal in
            match limit_from n with
            | Some n ->
              if M.tracing then M.tracec "invariant" "Yes, success! %a is not %Ld\n\n" d_lval x n;
              Some (x, `Int (range_from n))
            | None -> None
            end
          | _ -> None
        end
      | Le, x, value, _ -> begin
          match value with
          | `Int n -> begin
            let ikind = Cilfacade.get_ikind (typeOf (Lval lval)) in
            let n = ID.cast_to ikind n in
            let range_from x = if tv then ID.ending ~ikind x else ID.starting ~ikind (Int64.add x 1L) in
            let limit_from = if tv then ID.maximal else ID.minimal in
              match limit_from n with
              | Some n ->
                if M.tracing then M.tracec "invariant" "Yes, success! %a is not %Ld\n\n" d_lval x n;
                Some (x, `Int (range_from n))
              | None -> None
            end
          | _ -> None
        end
      | Gt, x, value, _ -> helper Le x value (not tv)
      | Ge, x, value, _ -> helper Lt x value (not tv)
      | _ ->
        if M.tracing then M.trace "invariant" "Failed! (operation not supported)\n\n";
        None
    in
    if M.tracing then M.traceli "invariant" "assume expression %a is %B\n" d_exp exp tv;
    let null_val typ =
      match Cil.unrollType typ with
      | TPtr _                    -> `Address AD.null_ptr
      | TEnum({ekind=_;_},_)
      | _                         -> `Int (ID.of_int 0L)
    in
    let rec derived_invariant exp tv =
      let switchedOp = function Lt -> Gt | Gt -> Lt | Le -> Ge | Ge -> Le | x -> x in (* a op b <=> b (switchedOp op) b *)
      match exp with
      (* Since we handle not only equalities, the order is important *)
      | BinOp(op, Lval x, rval, typ) -> helper op x (VD.cast (typeOfLval x) (eval_rv a gs st rval)) tv
      | BinOp(op, rval, Lval x, typ) -> derived_invariant (BinOp(switchedOp op, Lval x, rval, typ)) tv
      | BinOp(op, CastE (t1, c1), CastE (t2, c2), t) when (op = Eq || op = Ne) && typeSig t1 = typeSig t2 && VD.is_safe_cast t1 (typeOf c1) && VD.is_safe_cast t2 (typeOf c2)
        -> derived_invariant (BinOp (op, c1, c2, t)) tv
      | BinOp(op, CastE (TInt (ik, _), Lval x), rval, typ) ->
          (match eval_rv a gs st (Lval x) with
         | `Int v ->
           if ID.cast_to ik v = v then
             derived_invariant (BinOp (op, Lval x, rval, typ)) tv
           else
             None
         | _ -> None)
      | BinOp(op, rval, CastE (TInt (_, _) as ti, Lval x), typ) ->
        derived_invariant (BinOp (switchedOp op, CastE(ti, Lval x), rval, typ)) tv
      (* Cases like if (x) are treated like if (x != 0) *)
      | Lval x ->
        (* There are two correct ways of doing it: "if ((int)x != 0)" or "if (x != (typeof(x))0))"
         * Because we try to avoid casts (and use a more precise address domain) we use the latter *)
        helper Ne x (null_val (typeOf exp)) tv
      | UnOp (LNot,uexp,typ) -> derived_invariant uexp (not tv)
      | _ ->
        if M.tracing then M.tracec "invariant" "Failed! (expression %a not understood)\n\n" d_plainexp exp;
        None
    in
    let apply_invariant oldv newv =
      match oldv, newv with
      (* | `Address o, `Address n when AD.mem (Addr.unknown_ptr ()) o && AD.mem (Addr.unknown_ptr ()) n -> *)
      (*   `Address (AD.join o n) *)
      (* | `Address o, `Address n when AD.mem (Addr.unknown_ptr ()) o -> `Address n *)
      (* | `Address o, `Address n when AD.mem (Addr.unknown_ptr ()) n -> `Address o *)
      | _ -> VD.meet oldv newv
    in
    match derived_invariant exp tv with
    | Some (lval, value) ->
      if M.tracing then M.tracec "invariant" "Restricting %a with %a\n" d_lval lval VD.pretty value;
      let addr = eval_lv a gs st lval in
      if (AD.is_top addr) then st
      else
        let oldval = get a gs st addr None in (* None is ok here, we could try to get more precise, but this is ok (reading at unknown position in array) *)
        let oldval = if is_some_bot oldval then (M.tracec "invariant" "%a is bot! This should not happen. Will continue with top!" d_lval lval; VD.top ()) else oldval in
        let state_with_excluded = set a gs st addr value ~effect:false ~change_array:false ~ctx:(Some ctx) in
        let value =  get a gs state_with_excluded addr None in
        let new_val = apply_invariant oldval value in
        if M.tracing then M.traceu "invariant" "New value is %a\n" VD.pretty new_val;
        (* make that address meet the invariant, i.e exclusion sets will be joined *)
        if is_some_bot new_val then (
          if M.tracing then M.tracel "branchosek" "C The branch %B is dead!\n" tv;
          raise Analyses.Deadcode
        )
        else if VD.is_bot new_val
        then set a gs st addr value ~effect:false ~change_array:false ~ctx:(Some ctx) (* no *_raw because this is not a real assignment *)
        else set a gs st addr new_val ~effect:false ~change_array:false ~ctx:(Some ctx) (* no *_raw because this is not a real assignment *)
    | None ->
      if M.tracing then M.traceu "invariant" "Doing nothing.\n";
      M.warn_each ("Invariant failed: expression \"" ^ sprint d_plainexp exp ^ "\" not understood.");
      st

  let invariant ctx a gs st exp tv =
    let open Deriving.Cil in
    let fallback reason =
      if M.tracing then M.tracel "inv" "Can't handle %a.\n%s\n" d_plainexp exp reason;
      Tuple3.first (invariant ctx a gs st exp tv)
    in
    (* inverse values for binary operation a `op` b == c *)
    let inv_bin_int (a, b) ik c =
      let meet_bin a' b'  = ID.meet a a', ID.meet b b' in
      let meet_com oi    = meet_bin (oi c b) (oi c a) in (* commutative *)
      let meet_non oi oo = meet_bin (oi c b) (oo a c) in (* non-commutative *)
      function
      | PlusA  -> meet_com ID.sub
      | Mult   -> meet_com ID.div (* Div is ok here, c must be divisible by a and b *)
      | MinusA -> meet_non ID.add ID.sub
<<<<<<< HEAD
      | Div    -> meet_bin (ID.add (ID.mul b c) (ID.rem a b)) (ID.div (ID.sub a (ID.rem a b)) c)
      | Mod    -> meet_bin (ID.add c (ID.mul b (ID.div a b))) (ID.div (ID.sub a c) (ID.div a b))
=======
      | Div    ->
        (* Integer division means we need to add the remainder, so instead of just `a = c*b` we have `a = c*b + a%b`.
         * However, a%b will give [-b+1, b-1] for a=top, but we only want the positive/negative side depending on the sign of c*b.
         * If c*b = 0 or it can be positive or negative, we need the full range for the remainder. *)
        let rem =
          let is_pos = ID.to_bool @@ ID.gt (ID.mul b c) (ID.of_int 0L) = Some true in
          let is_neg = ID.to_bool @@ ID.lt (ID.mul b c) (ID.of_int 0L) = Some true in
          let full = ID.rem a b in
          if is_pos then ID.meet (ID.starting 0L) full
          else if is_neg then ID.meet (ID.ending 0L) full
          else full
        in
        meet_bin (ID.add (ID.mul b c) rem) (ID.div (ID.sub a rem) c)
      | Mod    -> (* a % b == c *)
        (* a' = a/b*b + c and derived from it b' = (a-c)/(a/b)
        * The idea is to formulate a' as quotient * divisor + remainder. *)
        let a' = ID.add (ID.mul (ID.div a b) b) c in
        let b' = ID.div (ID.sub a c) (ID.div a b) in
        (* However, for [2,4]%2 == 1 this only gives [3,4].
        * If the upper bound of a is divisible by b, we can also meet with the result of a/b*b - c to get the precise [3,3].
        * If b is negative we have to look at the lower bound. *)
        let is_divisible bound =
          try ID.rem (bound a |> Option.get |> ID.of_int) b |> ID.to_int = Some 0L with _ -> false
        in
        let max_pos = match ID.maximal b with None -> true | Some x -> x >= 0L in
        let min_neg = match ID.minimal b with None -> true | Some x -> x <  0L in
        let implies a b = not a || b in
        let a'' =
          if implies max_pos (is_divisible ID.maximal) && implies min_neg (is_divisible ID.minimal) then
            ID.meet a' (ID.sub (ID.mul (ID.div a b) b) c)
          else a'
        in
        meet_bin a'' b'
>>>>>>> 9fdae0a7
      | Eq | Ne as op ->
        let both x = x, x in
        let m = ID.meet a b in
        (match op, ID.to_bool c with
        | Eq, Some true
        | Ne, Some false -> both m (* def. equal: if they compare equal, both values must be from the meet *)
        | Eq, Some false
        | Ne, Some true -> (* def. unequal *)
<<<<<<< HEAD
          (* if they compare unequal, they can not at the same time be from the meet, but it would be unsound to restrict both to not be the meet      *)
          (* even if there is only one element in the meet e.g. a:[0,1] b:[1,2] meet(a,b) = [1], but (a != b) does not mean that a:[0,0] and b: [2,2]  *)
          let a' = match ID.to_int b with | Some j -> (ID.of_excl_list ik [j]) | _ -> a  in (* if b is one concrete value, we can exclude it in a *)
          let b' = match ID.to_int a with | Some j -> (ID.of_excl_list ik [j]) | _ -> b  in (* if a is one concrete value, we can exclude it in b *)
          meet_bin a' b'
=======
          (* Both values can not be in the meet together, but it's not sound to exlcude the meet from both. *)
          (* e.g. a=[0,1], b=[1,2], meet a b = [1,1], but (a != b) does not imply a=[0,0], b=[2,2] since others are possible: a=[1,1], b=[2,2] *)
          (* Only if a is a definite value, we can exclude it from b: *)
          let excl a b = match ID.to_int a with Some x -> ID.of_excl_list ILongLong [x] | None -> b in
          meet_bin (excl b a) (excl a b)
>>>>>>> 9fdae0a7
        | _, _ -> a, b
        )
      | Lt | Le | Ge | Gt as op ->
        (match ID.minimal a, ID.maximal a, ID.minimal b, ID.maximal b with
        | Some l1, Some u1, Some l2, Some u2 ->
          (* if M.tracing then M.tracel "inv" "Op: %s, l1: %Ld, u1: %Ld, l2: %Ld, u2: %Ld\n" (show_binop op) l1 u1 l2 u2; *)
          (match op, ID.to_bool c with
          | Le, Some true
          | Gt, Some false -> meet_bin (ID.ending ~ikind:ik u2) (ID.starting ~ikind:ik l1)
          | Ge, Some true
          | Lt, Some false -> meet_bin (ID.starting ~ikind:ik l2) (ID.ending ~ikind:ik u1)
          | Lt, Some true
          | Ge, Some false -> meet_bin (ID.ending ~ikind:ik (Int64.pred u2)) (ID.starting ~ikind:ik (Int64.succ l1))
          | Gt, Some true
          | Le, Some false -> meet_bin (ID.starting ~ikind:ik (Int64.succ l2)) (ID.ending ~ikind:ik (Int64.pred u1))
          | _, _ -> a, b)
        | _ -> a, b)
      | op ->
        if M.tracing then M.tracel "inv" "Unhandled operator %s\n" (show_binop op);
        a, b
    in
    let eval e = eval_rv a gs st e in
    let eval_bool e = match eval e with `Int i -> ID.to_bool i | _ -> None in
    let set' lval v = Tuple3.first (set a gs st (eval_lv a gs st lval) v ~effect:false ~change_array:false ~ctx:(Some ctx)) in
    let rec inv_exp c = function
      | UnOp (op, e, _) -> inv_exp (unop_ID op c) e
      | BinOp(op, CastE (t1, c1), CastE (t2, c2), t) when (op = Eq || op = Ne) && typeSig t1 = typeSig t2 && VD.is_safe_cast t1 (typeOf c1) && VD.is_safe_cast t2 (typeOf c2) ->
        inv_exp c (BinOp (op, c1, c2, t))
      | BinOp (op, e1, e2, _) as e ->
        if M.tracing then M.tracel "inv" "binop %a with %a %s %a == %a\n" d_exp e VD.pretty (eval e1) (show_binop op) VD.pretty (eval e2) ID.pretty c;
        (match eval e1, eval e2 with
        | `Int a, `Int b ->
          (* the ikind of comparisons is always TInt(IInt,[]) in CIL *)
          let ik = match op with
            | Cil.Eq|Cil.Ne|Cil.Lt|Cil.Le|Cil.Ge|Cil.Gt -> (Cilfacade.get_ikind (Cil.typeOf e1))
            (* | Lor and land? *)
            | _ -> Cilfacade.get_ikind (Cil.typeOf exp)
          in
          let a', b' = inv_bin_int (a, b) ik (ID.cast_to ik c) op in
          let m1 = inv_exp (ID.cast_to (Cilfacade.get_ikind (Cil.typeOf e1)) a') e1 in
          let m2 = inv_exp (ID.cast_to (Cilfacade.get_ikind (Cil.typeOf e2)) b') e2 in
          CPA.meet m1 m2
        (* | `Address a, `Address b -> ... *)
        | a1, a2 -> fallback ("binop: got abstract values that are not `Int: " ^ sprint VD.pretty a1 ^ " and " ^ sprint VD.pretty a2))
      | Lval x -> (* meet x with c *)
        let t = Cil.unrollType (typeOfLval x) in  (* unroll type to deal with TNamed *)
        let c' = match t with
          | TPtr _ -> `Address (AD.of_int (module ID) c)
          | TInt (ik, _)
          | TEnum ({ekind = ik; _}, _) -> `Int (ID.cast_to ik c )
          | _ -> `Int c
        in
        let oldv = eval (Lval x) in
        let v = VD.meet oldv c' in
        if is_some_bot v then raise Deadcode
        else (
          if M.tracing then M.tracel "inv" "improve lval %a = %a with %a (from %a), meet = %a\n" d_lval x VD.pretty oldv VD.pretty c' ID.pretty c VD.pretty v;
          set' x v
        )
      | Const _ -> Tuple3.first st (* nothing to do *)
      | CastE ((TInt (ik, _)) as t, e) -> (* Can only meet the t part of an Lval in e with c (unless we meet with all overflow possibilities)! Since there is no good way to do this, we only continue if e has no values outside of t. *)
        (match eval e with
        | `Int a ->
          if ID.leq a (ID.cast_to ik a) then
             match Cil.typeOf e with
              | TInt(ik_e, _) -> inv_exp (ID.cast_to ik_e c) e
              | x -> fallback ("CastE: e did evaluate to `Int, but the type did not match" ^ sprint d_type t)
          else
            fallback ("CastE: " ^ sprint d_plainexp e ^ " evaluates to " ^ sprint ID.pretty a ^ " which is bigger than the type it is cast to which is " ^ sprint d_type t)
        | v -> fallback ("CastE: e did not evaluate to `Int, but " ^ sprint VD.pretty v))
      | e -> fallback (sprint d_plainexp e ^ " not implemented")
    in
    if eval_bool exp = Some (not tv) then raise Deadcode (* we already know that the branch is dead *)
    else
      let is_cmp = function
        | BinOp ((Lt | Gt | Le | Ge | Eq | Ne), _, _, t) -> true
        | _ -> false
      in
      let itv = (* int abstraction for tv *)
        if not tv || is_cmp exp then (* false is 0, but true can be anything that is not 0, except for comparisons which yield 1 *)
          ID.of_bool tv (* this will give 1 for true which is only ok for comparisons *)
        else
          let ik = Cilfacade.get_ikind (typeOf exp) in
          ID.of_excl_list ik [Int64.zero] (* Lvals, Casts, arithmetic operations etc. should work with true = non_zero *)
      in
      Tuple3.map1 (fun _ -> inv_exp itv exp) st

  let set_savetop ?lval_raw ?rval_raw ask (gs:glob_fun) st adr v : store =
    match v with
    | `Top -> set ask gs st adr (top_value ask gs st (AD.get_type adr)) ?lval_raw ?rval_raw
    | v -> set ask gs st adr v ?lval_raw ?rval_raw


  (**************************************************************************
   * Simple defs for the transfer functions
   **************************************************************************)
  let assign ctx (lval:lval) (rval:exp):store  =
    let char_array_hack () =
      let rec split_offset = function
        | Index(Const(CInt64(i, _, _)), NoOffset) -> (* ...[i] *)
          Index(zero, NoOffset), Some i (* all i point to StartOf(string) *)
        | NoOffset -> NoOffset, None
        | Index(exp, offs) ->
          let offs', r = split_offset offs in
          Index(exp, offs'), r
        | Field(fi, offs) ->
          let offs', r = split_offset offs in
          Field(fi, offs'), r
      in
      let last_index (lhost, offs) =
        match split_offset offs with
        | offs', Some i -> Some ((lhost, offs'), i)
        | _ -> None
      in
      match last_index lval, stripCasts rval with
      | Some (lv, i), Const(CChr c) when c<>'\000' -> (* "abc" <> "abc\000" in OCaml! *)
        let i = i64_to_int i in
        (* ignore @@ printf "%a[%i] = %c\n" d_lval lv i c; *)
        let s = try Hashtbl.find char_array lv with Not_found -> Bytes.empty in (* current string for lv or empty string *)
        if i >= Bytes.length s then ((* optimized b/c Out_of_memory *)
          let dst = Bytes.make (i+1) '\000' in
          Bytes.blit s 0 dst 0 (Bytes.length s); (* dst[0:len(s)] = s *)
          Bytes.set dst i c; (* set character i to c inplace *)
          Hashtbl.replace char_array lv dst
        )else(
          Bytes.set s i c; (* set character i to c inplace *)
          Hashtbl.replace char_array lv s
        )
      (*BatHashtbl.modify_def "" lv (fun s -> Bytes.set s i c) char_array*)
      | _ -> ()
    in
    char_array_hack ();
    let is_list_init () =
      match lval, rval with
      | (Var a, Field (fi,NoOffset)), AddrOf((Var b, NoOffset))
        when !GU.global_initialization && a.vid = b.vid
             && fi.fcomp.cname = "list_head"
             && (fi.fname = "prev" || fi.fname = "next") -> Some a
      | _ -> None
    in
    match is_list_init () with
    | Some a when (get_bool "exp.list-type") ->
        set ctx.ask ctx.global ctx.local (AD.singleton (Addr.from_var a)) (`List (ValueDomain.Lists.bot ()))
    | _ ->
      let rval_val = eval_rv ctx.ask ctx.global ctx.local rval in
      let lval_val = eval_lv ctx.ask ctx.global ctx.local lval in
      (* let sofa = AD.short 80 lval_val^" = "^VD.short 80 rval_val in *)
      (* M.debug @@ sprint ~width:80 @@ dprintf "%a = %a\n%s" d_plainlval lval d_plainexp rval sofa; *)
      let not_local xs =
        let not_local x =
          match Addr.to_var_may x with
          | [x] -> is_global ctx.ask x
          | _ -> x = Addr.UnknownPtr
        in
        AD.is_top xs || AD.exists not_local xs
      in
      (match rval_val, lval_val with
      | `Address adrs, lval
        when (not !GU.global_initialization) && get_bool "kernel" && not_local lval && not (AD.is_top adrs) ->
        let find_fps e xs = Addr.to_var_must e @ xs in
        let vars = AD.fold find_fps adrs [] in
        let funs = List.filter (fun x -> isFunctionType x.vtype) vars in
        List.iter (fun x -> ctx.spawn x (threadstate x)) funs
      | _ -> ()
      );
      match lval with (* this section ensure global variables contain bottom values of the proper type before setting them  *)
      | (Var v, _) when AD.is_definite lval_val && v.vglob ->
        let current_val = eval_rv_keep_bot ctx.ask ctx.global ctx.local (Lval (Var v, NoOffset)) in
        (match current_val with
        | `Bot -> (* current value is VD `Bot *)
          (match Addr.to_var_offset (AD.choose lval_val) with
          | [(x,offs)] ->
            let t = v.vtype in
            let iv = bot_value ctx.ask ctx.global ctx.local v.vtype in (* correct bottom value for top level variable *)
            let nv = VD.update_offset ctx.ask iv offs rval_val (Some  (Lval lval)) lval t in (* do desired update to value *)
            set_savetop ctx.ask ctx.global ctx.local (AD.from_var v) nv (* set top-level variable to updated value *)
          | _ ->
            set_savetop ctx.ask ctx.global ctx.local lval_val rval_val ~lval_raw:lval ~rval_raw:rval
          )
        | _ ->
          set_savetop ctx.ask ctx.global ctx.local lval_val rval_val ~lval_raw:lval ~rval_raw:rval
        )
      | _ ->
        set_savetop ctx.ask ctx.global ctx.local lval_val rval_val ~lval_raw:lval ~rval_raw:rval


  module Locmap = Deadcode.Locmap

  let dead_branches = function true -> Deadcode.dead_branches_then | false -> Deadcode.dead_branches_else

  let locmap_modify_def d k f h =
    if Locmap.mem h k then
      Locmap.replace h k (f (Locmap.find h k))
    else
      Locmap.add h k d

  let branch ctx (exp:exp) (tv:bool) : store =
    Locmap.replace Deadcode.dead_branches_cond !Tracing.next_loc exp;
    let valu = eval_rv ctx.ask ctx.global ctx.local exp in
    if M.tracing then M.traceli "branch" ~subsys:["invariant"] "Evaluating branch for expression %a with value %a\n" d_exp exp VD.pretty valu;
    if M.tracing then M.tracel "branchosek" "Evaluating branch for expression %a with value %a\n" d_exp exp VD.pretty valu;
    (* First we want to see, if we can determine a dead branch: *)
    match valu with
    (* For a boolean value: *)
    | `Int value when (ID.is_bool value) ->
      if M.tracing then M.traceu "branch" "Expression %a evaluated to %a\n" d_exp exp ID.pretty value;
      (* to suppress pattern matching warnings: *)
      let fromJust x = match x with Some x -> x | None -> assert false in
      let v = fromJust (ID.to_bool value) in
      if !GU.in_verifying_stage && get_bool "dbg.print_dead_code" then begin
        if v=tv then
          Locmap.replace (dead_branches tv) !Tracing.next_loc false
        else
          locmap_modify_def true !Tracing.next_loc (fun x -> x) (dead_branches tv)
      end;
      (* Eliminate the dead branch and just propagate to the true branch *)
      if v = tv then ctx.local else begin
        if M.tracing then M.tracel "branchosek" "A The branch %B is dead!\n" tv;
        raise Deadcode
      end
    | `Bot ->
      if M.tracing then M.traceu "branch" "The branch %B is dead!\n" tv;
      if M.tracing then M.tracel "branchosek" "B The branch %B is dead!\n" tv;
      if !GU.in_verifying_stage && get_bool "dbg.print_dead_code" then begin
        locmap_modify_def true !Tracing.next_loc (fun x -> x) (dead_branches tv)
      end;
      raise Deadcode
    (* Otherwise we try to impose an invariant: *)
    | _ ->
      if !GU.in_verifying_stage then
        Locmap.replace (dead_branches tv) !Tracing.next_loc false;
      let res = invariant ctx ctx.ask ctx.global ctx.local exp tv in
      if M.tracing then M.tracec "branch" "EqualSet result for expression %a is %a\n" d_exp exp Queries.Result.pretty (ctx.ask (Queries.EqualSet exp));
      if M.tracing then M.tracec "branch" "CondVars result for expression %a is %a\n" d_exp exp Queries.Result.pretty (ctx.ask (Queries.CondVars exp));
      if M.tracing then M.traceu "branch" "Invariant enforced!\n";
      match ctx.ask (Queries.CondVars exp) with
      | `ExprSet s when Queries.ES.cardinal s = 1 ->
        let e = Queries.ES.choose s in
        M.debug_each @@ "CondVars result for expression " ^ sprint d_exp exp ^ " is " ^ sprint d_exp e;
        invariant ctx ctx.ask ctx.global res e tv
      | _ -> res

  let body ctx f =
    (* First we create a variable-initvalue pair for each variable *)
    let init_var v = (AD.from_var v, init_value ctx.ask ctx.global ctx.local v.vtype) in
    (* Apply it to all the locals and then assign them all *)
    let inits = List.map init_var f.slocals in
    set_many ctx.ask ctx.global ctx.local inits

  let return ctx exp fundec =
    let (cp,fl,dep) = ctx.local in
    match fundec.svar.vname with
    | "__goblint_dummy_init" ->
      publish_all ctx;
      cp, Flag.make_main fl, dep
    | "StartupHook" ->
      publish_all ctx;
      cp, Flag.get_multi (), dep
    | _ ->
      let locals = (fundec.sformals @ fundec.slocals) in
      let nst_part = rem_many_paritioning ctx.ask ctx.local locals in
      let nst = rem_many ctx.ask nst_part locals in
      match exp with
      | None -> nst
      | Some exp ->
        let t_override = match fundec.svar.vtype with
          | TFun(TVoid _, _, _, _) -> M.warn "Returning a value from a void function"; assert false
          | TFun(ret, _, _, _) -> ret
          | _ -> assert false
        in
        set ~t_override ctx.ask ctx.global nst (return_var ()) (eval_rv ctx.ask ctx.global ctx.local exp)
        (* lval_raw:None, and rval_raw:None is correct here *)

  let vdecl ctx (v:varinfo) =
    if not (Cil.isArrayType v.vtype) then
      ctx.local
    else
      let lval = eval_lv ctx.ask ctx.global ctx.local (Var v, NoOffset) in
      let current_value = eval_rv ctx.ask ctx.global ctx.local (Lval (Var v, NoOffset)) in
      let new_value = VD.update_array_lengths (eval_rv ctx.ask ctx.global ctx.local) current_value v.vtype in
      set ctx.ask ctx.global ctx.local lval new_value

  (**************************************************************************
   * Function calls
   **************************************************************************)
  let invalidate ask (gs:glob_fun) (st:store) (exps: exp list): store =
    if M.tracing && exps <> [] then M.tracel "invalidate" "Will invalidate expressions [%a]\n" (d_list ", " d_plainexp) exps;
    (* To invalidate a single address, we create a pair with its corresponding
     * top value. *)
    let invalidate_address st a =
      let t = AD.get_type a in
      let v = get ask gs st a None in (* None here is ok, just causes us to be a bit less precise *)
      let nv =  VD.invalidate_value ask t v in
      (a, nv)
    in
    (* We define the function that invalidates all the values that an address
     * expression e may point to *)
    let invalidate_exp e =
      match eval_rv ask gs st e with
      (*a null pointer is invalid by nature*)
      | `Address a when AD.is_null a -> []
      | `Address a when not (AD.is_top a) ->
        List.map (invalidate_address st) (reachable_vars ask [a] gs st)
      | `Int _ -> []
      | _ -> M.warn_each ("Failed to invalidate unknown address: " ^ sprint d_exp e); []
    in
    (* We concatMap the previous function on the list of expressions. *)
    let invalids = List.concat (List.map invalidate_exp exps) in
    let my_favorite_things = List.map Json.string !precious_globs in
    let is_fav_addr x =
      List.exists (fun x -> List.mem x.vname my_favorite_things) (AD.to_var_may x)
    in
    let invalids' = List.filter (fun (x,_) -> not (is_fav_addr x)) invalids in
    if M.tracing && exps <> [] then (
      let addrs, vs = List.split invalids' in
      M.tracel "invalidate" "Setting addresses [%a] to values [%a]\n" (d_list ", " AD.pretty) addrs (d_list ", " VD.pretty) vs
    );
    set_many ask gs st invalids'

  (* Variation of the above for yet another purpose, uhm, code reuse? *)
  let collect_funargs ask (gs:glob_fun) (st:store) (exps: exp list) =
    let do_exp e =
      match eval_rv ask gs st e with
      | `Address a when AD.equal a AD.null_ptr -> []
      | `Address a when not (AD.is_top a) ->
        let rble = reachable_vars ask [a] gs st in
        if M.tracing then
          M.trace "collect_funargs" "%a = %a\n" AD.pretty a (d_list ", " AD.pretty) rble;
        rble
      | _-> []
    in
    List.concat (List.map do_exp exps)


  let make_entry (ctx:(D.t, G.t, C.t) Analyses.ctx) ?nfl:(nfl=(snd_triple ctx.local)) fn args: D.t =
    let (cpa,fl,dep) as st = ctx.local in
    (* Evaluate the arguments. *)
    let vals = List.map (eval_rv ctx.ask ctx.global st) args in
    (* generate the entry states *)
    let fundec = Cilfacade.getdec fn in
    (* If we need the globals, add them *)
    let new_cpa = if not (!GU.earlyglobs || Flag.is_multi fl) then CPA.filter_class 2 cpa else CPA.filter (fun k v -> V.is_global k && is_private ctx.ask ctx.local k) cpa in
    (* Assign parameters to arguments *)
    let pa = zip fundec.sformals vals in
    let new_cpa = CPA.add_list pa new_cpa in
    (* List of reachable variables *)
    let reachable = List.concat (List.map AD.to_var_may (reachable_vars ctx.ask (get_ptrs vals) ctx.global st)) in
    let new_cpa = CPA.add_list_fun reachable (fun v -> CPA.find v cpa) new_cpa in
    new_cpa, nfl, dep

  let enter ctx lval fn args : (D.t * D.t) list =
    [ctx.local, make_entry ctx fn args]


  let tasks_var = Goblintutil.create_var (makeGlobalVar "__GOBLINT_ARINC_TASKS" voidPtrType)

  let forkfun (ctx:(D.t, G.t, C.t) Analyses.ctx) (lv: lval option) (f: varinfo) (args: exp list) : (varinfo * D.t) list =
    let create_thread arg v =
      try
        (* try to get function declaration *)
        let fd = Cilfacade.getdec v in
        let args =
          match arg with
          | Some x -> [x]
          | None -> List.map (fun x -> MyCFG.unknown_exp) fd.sformals
        in
        let nfl = create_tid v in
        let nst = make_entry ctx ~nfl:nfl v args in
        Some (v, nst)
      with Not_found ->
        if LF.use_special f.vname then None (* we handle this function *)
        else if isFunctionType v.vtype then (
          M.warn_each ("Creating a thread from unknown function " ^ v.vname);
          Some (v, (fst_triple ctx.local, create_tid v, trd_triple ctx.local))
        ) else (
          M.warn_each ("Not creating a thread from " ^ v.vname ^ " because its type is " ^ sprint d_type v.vtype);
          None
        )
    in
    match LF.classify f.vname args with
    (* handling thread creations *)
    | `Unknown "LAP_Se_SetPartitionMode" when List.length args = 2 -> begin
        let mode = List.hd @@ List.map (fun x -> stripCasts (constFold false x)) args in
        match ctx.ask (Queries.EvalInt mode) with
        | `Int i when i=3L ->
          let a = match ctx.global tasks_var with `Address a -> a | _ -> AD.empty () in
          let r = AD.to_var_may a |> List.filter_map (create_thread None) in
          ctx.sideg tasks_var (`Address (AD.empty ()));
          ignore @@ printf "base: SetPartitionMode NORMAL: spawning %i processes!\n" (List.length r);
          r
        | _ -> []
      end
    | `Unknown "LAP_Se_CreateProcess"
    | `Unknown "LAP_Se_CreateErrorHandler" -> begin
        match List.map (fun x -> stripCasts (constFold false x)) args with
        (* | [proc_att;AddrOf id;AddrOf r] -> (* CreateProcess *) *)
        (* | [entry_point;stack_size;AddrOf r] -> (* CreateErrorHandler *) *)
        | [entry_point; _; AddrOf r] -> (* both *)
          let pa = eval_fv ctx.ask ctx.global ctx.local entry_point in
          let reach_fs = reachable_vars ctx.ask [pa] ctx.global ctx.local in
          let reach_fs = List.concat (List.map AD.to_var_may reach_fs) in
          let a = match ctx.global tasks_var with `Address a -> a | _ -> AD.empty () in
          ctx.sideg tasks_var (`Address (List.map AD.from_var reach_fs |> List.fold_left AD.join a));
          (* List.filter_map (create_thread None) reach_fs *)
          []
        | _ -> []
      end
    | `ThreadCreate (start,ptc_arg) -> begin
        (* extra sync so that we do not analyze new threads with bottom global invariant *)
        publish_all ctx;
        (* Collect the threads. *)
        let start_addr = eval_tv ctx.ask ctx.global ctx.local start in
        List.filter_map (create_thread (Some ptc_arg)) (AD.to_var_may start_addr)
      end
    | `Unknown _ -> begin
        let args =
          match LF.get_invalidate_action f.vname with
          | Some fnc -> fnc `Write  args (* why do we only spawn arguments that are written?? *)
          | None -> args
        in
        let flist = collect_funargs ctx.ask ctx.global ctx.local args in
        let addrs = List.concat (List.map AD.to_var_may flist) in
        List.filter_map (create_thread None) addrs
      end
    | _ ->  []

  let assert_fn ctx e warn change =
    let check_assert e st =
      match eval_rv ctx.ask ctx.global st e with
      | `Int v when ID.is_bool v ->
        begin match ID.to_bool v with
          | Some false ->  `False
          | Some true  ->  `True
          | _ -> `Top
        end
      | `Bot -> `Bot
      | _ -> `Top
    in
    let expr = sprint d_exp e in
    let warn ?annot msg = if warn then
        if get_bool "dbg.regression" then ( (* This only prints unexpected results (with the difference) as indicated by the comment behind the assert (same as used by the regression test script). *)
          let loc = !M.current_loc in
          let line = List.at (List.of_enum @@ File.lines_of loc.file) (loc.line-1) in
          let open Str in
          let expected = if string_match (regexp ".+//.*\\(FAIL\\|UNKNOWN\\).*") line 0 then Some (matched_group 1 line) else None in
          if expected <> annot then (
            let result = if annot = None && (expected = Some ("NOWARN") || (expected = Some ("UNKNOWN") && not (String.exists line "UNKNOWN!"))) then "improved" else "failed" in
            (* Expressions with logical connectives like a && b are calculated in temporary variables by CIL. Instead of the original expression, we then see something like tmp___0. So we replace expr in msg by the orginal source if this is the case. *)
            let assert_expr = if string_match (regexp ".*assert(\\(.+\\));.*") line 0 then matched_group 1 line else expr in
            let msg = if expr <> assert_expr then String.nreplace msg expr assert_expr else msg in
            M.warn_each ~ctx:ctx.control_context (msg ^ " Expected: " ^ (expected |? "SUCCESS") ^ " -> " ^ result)
          )
        ) else
          M.warn_each ~ctx:ctx.control_context msg
    in
    match check_assert e ctx.local with
    | `False ->
      warn ~annot:"FAIL" ("{red}Assertion \"" ^ expr ^ "\" will fail.");
      if change then raise Analyses.Deadcode else ctx.local
    | `True ->
      warn ("{green}Assertion \"" ^ expr ^ "\" will succeed");
      ctx.local
    | `Bot ->
      M.warn_each ~ctx:ctx.control_context ("{red}Assertion \"" ^ expr ^ "\" produces a bottom. What does that mean? (currently uninitialized arrays' content is bottom)");
      ctx.local
    | `Top ->
      warn ~annot:"UNKNOWN" ("{yellow}Assertion \"" ^ expr ^ "\" is unknown.");
      (* make the state meet the assertion in the rest of the code *)
      if not change then ctx.local else begin
        let newst = invariant ctx ctx.ask ctx.global ctx.local e true in
        (* if check_assert e newst <> `True then
            M.warn_each ("Invariant \"" ^ expr ^ "\" does not stick."); *)
        newst
      end

  let special ctx (lv:lval option) (f: varinfo) (args: exp list) =
    (*    let heap_var = heap_var !Tracing.current_loc in*)
    let forks = forkfun ctx lv f args in
    if M.tracing then M.tracel "spawn" "Base.special %s: spawning functions %a\n" f.vname (d_list "," d_varinfo) (List.map fst forks);
    List.iter (uncurry ctx.spawn) forks;
    let cpa,fl,dep as st = ctx.local in
    let gs = ctx.global in
    match LF.classify f.vname args with
    | `Unknown "F59" (* strcpy *)
    | `Unknown "F60" (* strncpy *)
    | `Unknown "F63" (* memcpy *)
      ->
      begin match args with
        | [dst; src]
        | [dst; src; _] ->
          (* let dst_val = eval_rv ctx.ask ctx.global ctx.local dst in *)
          (* let src_val = eval_rv ctx.ask ctx.global ctx.local src in *)
          (* begin match dst_val with *)
          (* | `Address ls -> set_savetop ctx.ask ctx.global ctx.local ls src_val *)
          (* | _ -> ignore @@ Pretty.printf "strcpy: dst %a may point to anything!\n" d_exp dst; *)
          (*     ctx.local *)
          (* end *)
          let rec get_lval exp = match stripCasts exp with
            | Lval x | AddrOf x | StartOf x -> x
            | BinOp (PlusPI, e, i, _)
            | BinOp (MinusPI, e, i, _) -> get_lval e
            | x ->
              ignore @@ Pretty.printf "strcpy: dst is %a!\n" d_plainexp dst;
              failwith "strcpy: expecting first argument to be a pointer!"
          in
          assign ctx (get_lval dst) src
        | _ -> M.bailwith "strcpy arguments are strange/complicated."
      end
    | `Unknown "F1" ->
      begin match args with
        | [dst; data; len] -> (* memset: write char to dst len times *)
          let dst_lval = mkMem ~addr:dst ~off:NoOffset in
          assign ctx dst_lval data (* this is only ok because we use ArrayDomain.Trivial per default, i.e., there's no difference between the first element or the whole array *)
        | _ -> M.bailwith "memset arguments are strange/complicated."
      end
    | `Unknown "list_add" when (get_bool "exp.list-type") ->
      begin match args with
        | [ AddrOf (Var elm,next);(AddrOf (Var lst,NoOffset))] ->
          begin
            let ladr = AD.singleton (Addr.from_var lst) in
            match get ctx.ask ctx.global ctx.local ladr  None with
            | `List ld ->
              let eadr = AD.singleton (Addr.from_var elm) in
              let eitemadr = AD.singleton (Addr.from_var_offset (elm, convert_offset ctx.ask ctx.global ctx.local next)) in
              let new_list = `List (ValueDomain.Lists.add eadr ld) in
              let s1 = set ctx.ask ctx.global ctx.local ladr new_list in
              let s2 = set ctx.ask ctx.global s1 eitemadr (`Address (AD.singleton (Addr.from_var lst))) in
              s2
            | _ -> set ctx.ask ctx.global ctx.local ladr `Top
          end
        | _ -> M.bailwith "List function arguments are strange/complicated."
      end
    | `Unknown "list_del" when (get_bool "exp.list-type") ->
      begin match args with
        | [ AddrOf (Var elm,next) ] ->
          begin
            let eadr = AD.singleton (Addr.from_var elm) in
            let lptr = AD.singleton (Addr.from_var_offset (elm, convert_offset ctx.ask ctx.global ctx.local next)) in
            let lprt_val = get ctx.ask ctx.global ctx.local lptr None in
            let lst_poison = `Address (AD.singleton (Addr.from_var ListDomain.list_poison)) in
            let s1 = set ctx.ask ctx.global ctx.local lptr (VD.join lprt_val lst_poison) in
            match get ctx.ask ctx.global ctx.local lptr None with
            | `Address ladr -> begin
                match get ctx.ask ctx.global ctx.local ladr None with
                | `List ld ->
                  let del_ls = ValueDomain.Lists.del eadr ld in
                  let s2 = set ctx.ask ctx.global s1 ladr (`List del_ls) in
                  s2
                | _ -> s1
              end
            | _ -> s1
          end
        | _ -> M.bailwith "List function arguments are strange/complicated."
      end
    | `Unknown "__builtin" ->
      begin match args with
        | Const (CStr "invariant") :: args when List.length args > 0 ->
          List.fold_left (fun d e -> invariant ctx ctx.ask ctx.global d e true) ctx.local args
        | _ -> failwith "Unknown __builtin."
      end
    | `Unknown "exit" ->  raise Deadcode
    | `Unknown "abort" -> raise Deadcode
    | `Unknown "pthread_exit" -> raise Deadcode (* TODO: somehow actually return value, pthread_join doesn't handle anyway? *)
    | `Unknown "__builtin_expect" ->
      begin match lv with
        | Some v -> assign ctx v (List.hd args)
        | _ -> M.bailwith "Strange use of '__builtin_expect' detected --- ignoring."
      end
    | `Unknown "spinlock_check" ->
      begin match lv with
        | Some x -> assign ctx x (List.hd args)
        | None -> ctx.local
      end
    | `Unknown "LAP_Se_SetPartitionMode" -> begin
        match ctx.ask (Queries.EvalInt (List.hd args)) with
        | `Int i when i=1L || i=2L -> ctx.local
        | `Bot -> ctx.local
        | _ -> cpa, Flag.make_main fl, dep
      end
    (* handling thread creations *)
    (*       | `Unknown "LAP_Se_CreateProcess" -> begin
              match List.map (fun x -> stripCasts (constFold false x)) args with
                | [_;AddrOf id;AddrOf r] ->
                    let cpa,_ = invalidate ctx.ask ctx.global ctx.local [Lval id; Lval r] in
                      cpa, fl
                | _ -> raise Deadcode
              end *)
    | `ThreadCreate (f,x) -> cpa, Flag.make_main fl, dep
    (* handling thread joins... sort of *)
    | `ThreadJoin (id,ret_var) ->
      begin match (eval_rv ctx.ask gs st ret_var) with
        | `Int n when n = ID.of_int 0L -> cpa,fl,dep
        | _      -> invalidate ctx.ask gs st [ret_var]
      end
    | `Malloc size -> begin
        match lv with
        | Some lv ->
          let heap_var =
            if (get_bool "exp.malloc-fail")
            then AD.join (heap_var !Tracing.current_loc) AD.null_ptr
            else heap_var !Tracing.current_loc
          in
          (* ignore @@ printf "malloc will allocate %a bytes\n" ID.pretty (eval_int ctx.ask gs st size); *)
          set_many ctx.ask gs st [(heap_var, `Blob (VD.bot (), eval_int ctx.ask gs st size));
                                  (eval_lv ctx.ask gs st lv, `Address heap_var)]
        | _ -> st
      end
    | `Calloc size ->
      begin match lv with
        | Some lv -> (* array length is set to one, as num*size is done when turning into `Calloc *)
          let heap_var = BaseDomain.get_heap_var !Tracing.current_loc in (* TODO calloc can also fail and return NULL *)
          set_many ctx.ask gs st [(AD.from_var heap_var, `Array (CArrays.make (IdxDom.of_int Int64.one) (`Blob (VD.bot (), eval_int ctx.ask gs st size)))); (* TODO why? should be zero-initialized *)
                                  (eval_lv ctx.ask gs st lv, `Address (AD.from_var_offset (heap_var, `Index (IdxDom.of_int 0L, `NoOffset))))]
        | _ -> st
      end
    | `Unknown "__goblint_unknown" ->
      begin match args with
        | [Lval lv] | [CastE (_,AddrOf lv)] ->
          let st = set ctx.ask ctx.global ctx.local (eval_lv ctx.ask ctx.global st lv) `Top in
          st
        | _ ->
          M.bailwith "Function __goblint_unknown expected one address-of argument."
      end
    (* Handling the assertions *)
    | `Unknown "__assert_rtn" -> raise Deadcode (* gcc's built-in assert *)
    | `Unknown "__goblint_check" -> assert_fn ctx (List.hd args) true false
    | `Unknown "__goblint_commit" -> assert_fn ctx (List.hd args) false true
    | `Unknown "__goblint_assert" -> assert_fn ctx (List.hd args) true true
    | `Assert e -> assert_fn ctx e (get_bool "dbg.debug") (not (get_bool "dbg.debug"))
    | _ -> begin
        let st =
          match LF.get_invalidate_action f.vname with
          | Some fnc -> invalidate ctx.ask gs st (fnc `Write  args)
          | None -> (
              (if f.vid <> dummyFunDec.svar.vid  && not (LF.use_special f.vname) then M.warn_each ("Function definition missing for " ^ f.vname));
              let st_expr (v:varinfo) (value) a =
                if is_global ctx.ask v && not (is_static v) then
                  mkAddrOf (Var v, NoOffset) :: a
                else a
              in
              let addrs = CPA.fold st_expr cpa args in
              (* This rest here is just to see if something got spawned. *)
              let flist = collect_funargs ctx.ask gs st args in
              (* invalidate arguments for unknown functions *)
              let (cpa,fl,dep as st) = invalidate ctx.ask gs st addrs in
              let f addr acc =
                try
                  let var = List.hd (AD.to_var_may addr) in
                  let _ = Cilfacade.getdec var in true
                with _ -> acc
              in
              (*
               *  TODO: invalidate vars reachable via args
               *  publish globals
               *  if single-threaded: *call f*, privatize globals
               *  else: spawn f
               *)
              if List.fold_right f flist false
              && not (get_bool "exp.single-threaded")
              && get_bool "exp.unknown_funs_spawn" then
                cpa, Flag.make_main fl, dep
              else
                st
            )
        in
        (* invalidate lhs in case of assign *)
        let st = match lv with
          | None -> st
          | Some x ->
            if M.tracing then M.tracel "invalidate" "Invalidating lhs %a for unknown function call %s\n" d_plainlval x f.vname;
            invalidate ctx.ask gs st [mkAddrOrStartOf x]
        in
        (* apply all registered abstract effects from other analysis on the base value domain *)
        List.map (fun f -> f (fun lv -> (fun x -> set ctx.ask ctx.global st (eval_lv ctx.ask ctx.global st lv) x))) (LF.effects_for f.vname args) |> BatList.fold_left D.meet st
      end

  let combine ctx (lval: lval option) fexp (f: varinfo) (args: exp list) (after: D.t) : D.t =
    let combine_one (loc,lf,ldep as st: D.t) ((fun_st,fun_fl,fun_dep) as fun_d: D.t) =
      (* This function does miscellaneous things, but the main task was to give the
       * handle to the global state to the state return from the function, but now
       * the function tries to add all the context variables back to the callee.
       * Note that, the function return above has to remove all the local
       * variables of the called function from cpa_s. *)
      let add_globals (cpa_s,fl_s,dep_s) (cpa_d,fl_dl, dep_d) =
        (* Remove the return value as this is dealt with separately. *)
        let cpa_s = CPA.remove (return_varinfo ()) cpa_s in
        let new_cpa = CPA.fold CPA.add cpa_s cpa_d in
        (new_cpa, fl_s, dep_s)
      in
      let return_var = return_var () in
      let return_val =
        if CPA.mem (return_varinfo ()) fun_st
        then get ctx.ask ctx.global fun_d return_var None
        else VD.top ()
      in
      let st = add_globals (fun_st,fun_fl, fun_dep) st in
      match lval with
      | None      -> st
      | Some lval -> set_savetop ctx.ask ctx.global st (eval_lv ctx.ask ctx.global st lval) return_val
    in
    combine_one ctx.local after

  let is_unique ctx fl =
    not (BaseDomain.Flag.is_bad fl) ||
    match ctx.ask Queries.IsNotUnique with
    | `Bool false -> true
    | _ -> false

  (* remove this function and everything related to exp.ignored_threads *)
  let is_special_ignorable_thread = function
    | (_, `Lifted f) ->
      let fs = get_list "exp.ignored_threads" |> List.map Json.string in
      List.mem f.vname fs
    | _ -> false


  let call_descr f (es,fl,dep) =
    let short_fun x =
      match x.vtype, CPA.find x es with
      | TPtr (t, attr), `Address a
        when (not (AD.is_top a))
          && List.length (AD.to_var_may a) = 1
          && not (is_immediate_type t)
        ->
        let cv = List.hd (AD.to_var_may a) in
        "ref " ^ VD.short 26 (CPA.find cv es)
      | _, v -> VD.short 30 v
    in
    let args_short = List.map short_fun f.sformals in
    Printable.get_short_list (GU.demangle f.svar.vname ^ "(") ")" 80 args_short

  let part_access ctx e v w =
    let es = Access.LSSet.empty () in
    let _, fl, _ = ctx.local in
    if BaseDomain.Flag.is_multi fl && not (is_special_ignorable_thread fl) then begin
      if is_unique ctx fl then
        let tid = BaseDomain.Flag.short 20 fl in
        (Access.LSSSet.singleton es, Access.LSSet.add ("thread",tid) es)
      else
        (Access.LSSSet.singleton es, es)
    end else
      Access.LSSSet.empty (), es

end

module type MainSpec = sig
  include Spec
  include BaseDomain.ExpEvaluator
  val return_lval: unit -> Cil.lval
  val return_varinfo: unit -> Cil.varinfo
  type extra = (varinfo * Offs.t * bool) list
  val context_cpa: D.t -> BaseDomain.CPA.t
end

module rec Main:MainSpec = MainFunctor(Main:BaseDomain.ExpEvaluator)

let _ =
  (* add ~dep:["expRelation"] after modifying test cases accordingly *)
  MCP.register_analysis (module Main : Spec)<|MERGE_RESOLUTION|>--- conflicted
+++ resolved
@@ -1384,10 +1384,6 @@
       | PlusA  -> meet_com ID.sub
       | Mult   -> meet_com ID.div (* Div is ok here, c must be divisible by a and b *)
       | MinusA -> meet_non ID.add ID.sub
-<<<<<<< HEAD
-      | Div    -> meet_bin (ID.add (ID.mul b c) (ID.rem a b)) (ID.div (ID.sub a (ID.rem a b)) c)
-      | Mod    -> meet_bin (ID.add c (ID.mul b (ID.div a b))) (ID.div (ID.sub a c) (ID.div a b))
-=======
       | Div    ->
         (* Integer division means we need to add the remainder, so instead of just `a = c*b` we have `a = c*b + a%b`.
          * However, a%b will give [-b+1, b-1] for a=top, but we only want the positive/negative side depending on the sign of c*b.
@@ -1421,7 +1417,6 @@
           else a'
         in
         meet_bin a'' b'
->>>>>>> 9fdae0a7
       | Eq | Ne as op ->
         let both x = x, x in
         let m = ID.meet a b in
@@ -1430,19 +1425,11 @@
         | Ne, Some false -> both m (* def. equal: if they compare equal, both values must be from the meet *)
         | Eq, Some false
         | Ne, Some true -> (* def. unequal *)
-<<<<<<< HEAD
-          (* if they compare unequal, they can not at the same time be from the meet, but it would be unsound to restrict both to not be the meet      *)
-          (* even if there is only one element in the meet e.g. a:[0,1] b:[1,2] meet(a,b) = [1], but (a != b) does not mean that a:[0,0] and b: [2,2]  *)
-          let a' = match ID.to_int b with | Some j -> (ID.of_excl_list ik [j]) | _ -> a  in (* if b is one concrete value, we can exclude it in a *)
-          let b' = match ID.to_int a with | Some j -> (ID.of_excl_list ik [j]) | _ -> b  in (* if a is one concrete value, we can exclude it in b *)
-          meet_bin a' b'
-=======
           (* Both values can not be in the meet together, but it's not sound to exlcude the meet from both. *)
           (* e.g. a=[0,1], b=[1,2], meet a b = [1,1], but (a != b) does not imply a=[0,0], b=[2,2] since others are possible: a=[1,1], b=[2,2] *)
           (* Only if a is a definite value, we can exclude it from b: *)
           let excl a b = match ID.to_int a with Some x -> ID.of_excl_list ILongLong [x] | None -> b in
           meet_bin (excl b a) (excl a b)
->>>>>>> 9fdae0a7
         | _, _ -> a, b
         )
       | Lt | Le | Ge | Gt as op ->
