--- conflicted
+++ resolved
@@ -97,12 +97,7 @@
     match a.f (Queries.MayPointTo exp) with
     | LvalSet a when not (Queries.LS.is_top a) ->
       Queries.LS.fold gather_addr (Queries.LS.remove (dummyFunDec.svar, `NoOffset) a) []
-<<<<<<< HEAD
-    | b -> Messages.warn ("Could not evaluate '"^sprint d_exp exp^"' to an points-to set, instead got '"^Queries.Result.short 60 b^"'."); []
-=======
-    | `Bot -> []
     | b -> Messages.warn ("Could not evaluate '"^sprint d_exp exp^"' to an points-to set, instead got '"^Queries.Result.show b^"'."); []
->>>>>>> 040264ee
 
   (* Called when calling a special/unknown function *)
   let special ctx (lval: lval option) (f:varinfo) (arglist:exp list) : D.t =
