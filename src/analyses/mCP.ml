--- conflicted
+++ resolved
@@ -552,115 +552,11 @@
     | Queries.PrintFullState ->
       ignore (Pretty.printf "Current State:\n%a\n\n" D.pretty ctx.local);
       `Bot
-<<<<<<< HEAD
-    | Queries.Access(e,write,reach,conf) ->
-      if reach || write then do_access ctx write reach conf e;
-      Access.distribute_access_exp (do_access ctx) false false conf e;
-      `Bot
-=======
->>>>>>> 3bfea07d
     | _ ->
       let x = fold_left f `Top @@ spec_list ctx.local in
       do_sideg ctx !sides;
       x
 
-<<<<<<< HEAD
-  and part_access ctx (e:exp) (vo:varinfo option) (w: bool) =
-    let open Access in
-    let start = (LSSSet.singleton (LSSet.empty ()), LSSet.empty ()) in
-    let sides  = ref [] in
-    let f (po,lo) (n, (module S: MCPSpec), d) : part =
-      let ctx' : (S.D.t, S.G.t, S.C.t) ctx =
-        { local  = obj d
-        ; node   = ctx.node
-        ; prev_node = ctx.prev_node
-        ; control_context = ctx.control_context
-        ; context = (fun () -> ctx.context () |> assoc n |> obj)
-        ; edge   = ctx.edge
-        ; ask    = query ctx
-        ; emit   = (fun _ -> failwith "Cannot \"emit\" in part_assign context.")
-        ; presub = filter_presubs n ctx.local
-        ; postsub= []
-        ; global = (fun v         -> ctx.global v |> assoc n |> obj)
-        ; spawn  = (fun v d       -> failwith "part_access::spawn")
-        ; split  = (fun d es      -> failwith "part_access::split")
-        ; sideg  = (fun v g    -> sides  := (v, (n, repr g)) :: !sides)
-        ; assign = (fun ?name v e -> failwith "part_access::assign")
-        }
-      in
-      let (pd, ld) = S.part_access ctx' e vo w in
-      let ln = LSSet.union lo ld in
-      let mult_po s = LSSSet.union (LSSSet.map (LSSet.union s) po) in
-      let pn = LSSSet.fold mult_po pd (LSSSet.empty ())  in
-      do_sideg ctx !sides;
-      (* printf "e=%a po=%a pd=%a pn=%a\n" d_exp e LSSSet.pretty po LSSSet.pretty pd LSSSet.pretty pn; *)
-      (pn, ln)
-      (* (LSSSet.map (LSSet.add pn) po, LSSet.union lo ln) *)
-    in
-    List.fold_left f start (spec_list ctx.local)
-
-  and do_access (ctx: (D.t, G.t, C.t) ctx) (w:bool) (reach:bool) (conf:int) (e:exp) =
-    let open Queries in
-    let add_access conf vo oo =
-      let (po,pd) = part_access ctx e vo w in
-      Access.add e w conf vo oo (po,pd)
-    in
-    let add_access_struct conf ci =
-      let (po,pd) = part_access ctx e None w in
-      Access.add_struct e w conf (`Struct (ci,`NoOffset)) None (po,pd)
-    in
-    let has_escaped g =
-      match ctx.ask (Queries.MayEscape g) with
-      | `MayBool false -> false
-      | _ -> true
-    in
-    (* The following function adds accesses to the lval-set ls
-       -- this is the common case if we have a sound points-to set. *)
-    let on_lvals ls includes_uk =
-      let ls = LS.filter (fun (g,_) -> g.vglob || has_escaped g) ls in
-      let conf = if reach then conf - 20 else conf in
-      let conf = if includes_uk then conf - 10 else conf in
-      let f (var, offs) =
-        let coffs = Lval.CilLval.to_ciloffs offs in
-        if var.vid = dummyFunDec.svar.vid then
-          add_access conf None (Some coffs)
-        else
-          add_access conf (Some var) (Some coffs)
-      in
-      LS.iter f ls
-    in
-    let reach_or_mpt = if reach then ReachableFrom e else MayPointTo e in
-    match ctx.ask reach_or_mpt with
-    | `Bot -> ()
-    | `LvalSet ls when not (LS.is_top ls) && not (Queries.LS.mem (dummyFunDec.svar,`NoOffset) ls) ->
-      (* the case where the points-to set is non top and does not contain unknown values *)
-      on_lvals ls false
-    | `LvalSet ls when not (LS.is_top ls) ->
-      (* the case where the points-to set is non top and contains unknown values *)
-      let includes_uk = ref false in
-      (* now we need to access all fields that might be pointed to: is this correct? *)
-      begin match ctx.ask (ReachableUkTypes e) with
-        | `Bot -> ()
-        | `TypeSet ts when Queries.TS.is_top ts ->
-          includes_uk := true
-        | `TypeSet ts ->
-          if Queries.TS.is_empty ts = false then
-            includes_uk := true;
-          let f = function
-            | TComp (ci, _) ->
-              add_access_struct (conf - 50) ci
-            | _ -> ()
-          in
-          Queries.TS.iter f ts
-        | _ ->
-          includes_uk := true
-      end;
-      on_lvals ls !includes_uk
-    | _ ->
-      add_access (conf - 60) None None
-
-=======
->>>>>>> 3bfea07d
   let assign (ctx:(D.t, G.t, C.t) ctx) l e =
     let spawns = ref [] in
     let splits = ref [] in
