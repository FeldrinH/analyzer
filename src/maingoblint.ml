(** This is the main program! *)

open Prelude
open GobConfig
open Defaults
open Printf
open Json
open Goblintutil

let writeconffile = ref ""

(** Print version and bail. *)
let print_version ch =
  let open Version in let open Config in
  let f ch b = if b then fprintf ch "enabled" else fprintf ch "disabled" in
  printf "Goblint version: %s\n" goblint;
  printf "Cil version:     %s (%s)\n" Cil.cilVersion cil;
  printf "Configuration:   tracing %a, tracking %a\n" f tracing f tracking ;
  exit 0

(** Print helpful messages. *)
let print_help ch =
  fprintf ch "Usage: goblint [options] source-files\nOptions\n";
  fprintf ch "    -v                        Prints more status information.                 \n";
  fprintf ch "    -o <file>                 Prints the output to file.                      \n";
  fprintf ch "    -I <dir>                  Add include directory.                          \n";
  fprintf ch "    -IK <dir>                 Add kernel include directory.                   \n\n";
  fprintf ch "    --help                    Prints this text                                \n";
  fprintf ch "    --version                 Print out current version information.          \n\n";
  fprintf ch "    --conf <file>             Merge the configuration from the <file>.        \n";
  fprintf ch "    --writeconf <file>        Write the effective configuration to <file>     \n";
  fprintf ch "    --set <jpath> <jvalue>    Set a configuration variable <jpath> to the specified <jvalue>.\n";
  fprintf ch "    --sets <jpath> <string>   Set a configuration variable <jpath> to the string.\n";
  fprintf ch "    --enable  <jpath>         Set a configuration variable <jpath> to true.   \n";
  fprintf ch "    --disable <jpath>         Set a configuration variable <jpath> to false.  \n\n";
  fprintf ch "    --print_options           Print out commonly used configuration variables.\n";
  fprintf ch "    --print_all_options       Print out all configuration variables.          \n";
  fprintf ch "\n";
  fprintf ch "A <jvalue> is a string from the JSON language where single-quotes (')";
  fprintf ch " are used instead of double-quotes (\").\n\n";
  fprintf ch "A <jpath> is a path in a json structure. E.g. 'field.another_field[42]';\n";
  fprintf ch "in addition to the normal syntax you can use 'field[+]' append to an array.\n\n";
  exit 0

(* The temp directory for preprocessing the input files *)
let create_temp_dir () =
  if Sys.file_exists (get_string "tempDir") then
    Goblintutil.tempDirName := get_string "tempDir"
  else
    (* Using the stdlib to create a free tmp file name. *)
    let tmpDirRel = Filename.temp_file ~temp_dir:"" "goblint_temp_" "" in
    (* ... and then delete it to create a directory instead. *)
    Sys.remove tmpDirRel;
    let tmpDirName = create_dir tmpDirRel in
    Goblintutil.tempDirName := tmpDirName

let remove_temp_dir () =
  if not (get_bool "keepcpp") then ignore (Goblintutil.rm_rf !Goblintutil.tempDirName)

(** [Arg] option specification *)
let option_spec_list =
  let add_string l = let f str = l := str :: !l in Arg.String f in
  let add_int    l = let f str = l := str :: !l in Arg.Int f in
  let set_trace sys =
    let msg = "Goblint has been compiled without tracing, run ./scripts/trace_on.sh to recompile." in
    if Config.tracing then Tracing.addsystem sys
    else (prerr_endline msg; raise Exit)
  in
  let oil file =
    set_string "ana.osek.oil" file;
<<<<<<< HEAD
    set_auto "ana.activated" "['base','threadid','threadflag','escape','OSEK','OSEK2','stack_trace_set','fmode','flag']";
=======
    set_auto "ana.activated" "['base','escape','OSEK','OSEK2','stack_trace_set','fmode','flag','mallocWrapper']";
>>>>>>> 176df53f
    set_auto "mainfun" "[]"
  in
  let configure_html () =
    if (get_string "outfile" = "") then
      set_string "outfile" "result";
    if get_string "exp.g2html_path" = "" then
      set_string "exp.g2html_path" exe_dir;
    set_bool "dbg.print_dead_code" true;
    set_bool "exp.cfgdot" true;
    set_bool "g2html" true;
    set_string "result" "fast_xml"
  in
  let tmp_arg = ref "" in
  [ "-o"                   , Arg.String (set_string "outfile"), ""
  ; "-v"                   , Arg.Unit (fun () -> set_bool "dbg.verbose" true; set_bool "printstats" true), ""
  ; "-I"                   , Arg.String (set_string "includes[+]"), ""
  ; "-IK"                  , Arg.String (set_string "kernel_includes[+]"), ""
  ; "--set"                , Arg.Tuple [Arg.Set_string tmp_arg; Arg.String (fun x -> set_auto !tmp_arg x)], ""
  ; "--sets"               , Arg.Tuple [Arg.Set_string tmp_arg; Arg.String (fun x -> set_string !tmp_arg x)], ""
  ; "--enable"             , Arg.String (fun x -> set_bool x true), ""
  ; "--disable"            , Arg.String (fun x -> set_bool x false), ""
  ; "--conf"               , Arg.String merge_file, ""
  ; "--writeconf"          , Arg.String (fun fn -> writeconffile := fn), ""
  ; "--version"            , Arg.Unit print_version, ""
  ; "--print_options"      , Arg.Unit (fun _ -> printCategory stdout Std; exit 0), ""
  ; "--print_all_options"  , Arg.Unit (fun _ -> printAllCategories stdout; exit 0), ""
  ; "--trace"              , Arg.String set_trace, ""
  ; "--tracevars"          , add_string Tracing.tracevars, ""
  ; "--tracelocs"          , add_int Tracing.tracelocs, ""
  ; "--help"               , Arg.Unit (fun _ -> print_help stdout),""
  ; "--html"               , Arg.Unit (fun _ -> configure_html ()),""
  ; "--compare_runs"       , Arg.Tuple [Arg.Set_string tmp_arg; Arg.String (fun x -> set_auto "compare_runs" (sprintf "['%s','%s']" !tmp_arg x))], ""
  ; "--oil"                , Arg.String oil, ""
  (*     ; "--tramp"              , Arg.String (set_string "ana.osek.tramp"), ""  *)
  ; "--osekdefaults"       , Arg.Unit (fun () -> set_bool "ana.osek.defaults" false), ""
  ; "--osektaskprefix"     , Arg.String (set_string "ana.osek.taskprefix"), ""
  ; "--osekisrprefix"      , Arg.String (set_string "ana.osek.isrprefix"), ""
  ; "--osektasksuffix"     , Arg.String (set_string "ana.osek.tasksuffix"), ""
  ; "--osekisrsuffix"      , Arg.String (set_string "ana.osek.isrsuffix"), ""
  ; "--osekcheck"          , Arg.Unit (fun () -> set_bool "ana.osek.check" true), ""
  ; "--oseknames"          , Arg.Set_string OilUtil.osek_renames, ""
  ; "--osekids"            , Arg.Set_string OilUtil.osek_ids, ""
  ]

(** List of C files to consider. *)
let cFileNames = ref []

(** Parse arguments and fill [cFileNames] and [jsonFiles]. Print help if needed. *)
let parse_arguments () =
  let jsonRegex = Str.regexp ".+\\.json$" in
  let recordFile fname =
    if Str.string_match jsonRegex fname 0
    then Goblintutil.jsonFiles := fname :: !Goblintutil.jsonFiles
    else cFileNames := fname :: !cFileNames
  in
  Arg.parse option_spec_list recordFile "Look up options using 'goblint --help'.";
  if !writeconffile <> "" then (GobConfig.write_file !writeconffile; raise Exit)

(** Initialize some globals in other modules. *)
let handle_flags () =
  let has_oil = get_string "ana.osek.oil" <> "" in
  if has_oil then Osek.Spec.parse_oil ();

  if get_bool "dbg.debug" then Messages.warnings := true;
  if get_bool "dbg.verbose" then (
    Printexc.record_backtrace true;
    Errormsg.debugFlag := true;
    Errormsg.verboseFlag := true
  );

  match get_string "dbg.dump" with
  | "" -> ()
  | path ->
      Messages.warn_out := Legacy.open_out (Legacy.Filename.concat path "warnings.out");
      set_string "outfile" ""

(** Use gcc to preprocess a file. Returns the path to the preprocessed file. *)
let preprocess_one_file cppflags includes fname =
  (* The actual filename of the preprocessed sourcefile *)
  let nname =  Filename.concat !Goblintutil.tempDirName (Filename.basename fname) in
  if Sys.file_exists (get_string "tempDir") then
    nname
  else
    (* Preprocess using cpp. *)
    (* ?? what is __BLOCKS__? is it ok to just undef? this? http://en.wikipedia.org/wiki/Blocks_(C_language_extension) *)
    let command = Config.cpp ^ " --undef __BLOCKS__ " ^ cppflags ^ " " ^ includes ^ " \"" ^ fname ^ "\" -o \"" ^ nname ^ "\"" in
    if get_bool "dbg.verbose" then print_endline command;

    (* if something goes wrong, we need to clean up and exit *)
    let rm_and_exit () = remove_temp_dir (); raise Exit in
    try match Unix.system command with
      | Unix.WEXITED 0 -> nname
      | _ -> eprintf "Goblint: Preprocessing failed."; rm_and_exit ()
    with Unix.Unix_error (e, f, a) ->
      eprintf "%s at syscall %s with argument \"%s\".\n" (Unix.error_message e) f a; rm_and_exit ()

(** Preprocess all files. Return list of preprocessed files and the temp directory name. *)
let preprocess_files () =
  (* Handy (almost) constants. *)
  let kernel_root = Filename.concat exe_dir "linux-headers" in
  let kernel_dir = kernel_root ^ "/include" in
  let arch_dir = kernel_root ^ "/arch/x86/include" in

  (* Preprocessor flags *)
  let cppflags = ref (get_string "cppflags") in

  (* the base include directory *)
  let include_dir =
    let incl1 = Filename.concat exe_dir "includes" in
    let incl2 = "/usr/share/goblint/includes" in
    if get_string "custom_incl" <> "" then (get_string "custom_incl")
    else if Sys.file_exists incl1 then incl1
    else if Sys.file_exists incl2 then incl2
    else "/usr/local/share/goblint/includes"
  in

  (* include flags*)
  let includes = ref "" in

  (* fill include flags *)
  let one_include_f f x = includes := "-I " ^ f (string x) ^ " " ^ !includes in
  if get_string "ana.osek.oil" <> "" then includes := "-include " ^ (Filename.concat !Goblintutil.tempDirName OilUtil.header) ^" "^ !includes;
  (*   if get_string "ana.osek.tramp" <> "" then includes := "-include " ^ get_string "ana.osek.tramp" ^" "^ !includes; *)
  get_list "includes" |> List.iter (one_include_f identity);
  get_list "kernel_includes" |> List.iter (Filename.concat kernel_root |> one_include_f);

  if Sys.file_exists include_dir
  then includes := "-I" ^ include_dir ^ " " ^ !includes
  else print_endline "Warning, cannot find goblint's custom include files.";

  (* reverse the files again *)
  cFileNames := List.rev !cFileNames;

  (* If the first file given is a Makefile, we use it to combine files *)
  if List.length !cFileNames >= 1 then (
    let firstFile = List.first !cFileNames in
    if Filename.basename firstFile = "Makefile" then (
      let makefile = firstFile in
      let path = Filename.dirname makefile in
      (* make sure the Makefile exists or try to generate it *)
      if not (Sys.file_exists makefile) then (
        print_endline ("Given " ^ makefile ^ " does not exist!");
        let configure = Filename.concat path "configure" in
        if Sys.file_exists configure then (
          print_endline ("Trying to run " ^ configure ^ " to generate Makefile");
          let exit_code, output = MakefileUtil.exec_command ~path "./configure" in
          print_endline (configure ^ MakefileUtil.string_of_process_status exit_code ^ ". Output: " ^ output);
          if not (Sys.file_exists makefile) then failwith ("Running " ^ configure ^ " did not generate a Makefile - abort!")
        ) else failwith ("Could neither find given " ^ makefile ^ " nor " ^ configure ^ " - abort!")
      );
      let _ = MakefileUtil.run_cilly path in
      let file = MakefileUtil.(find_file_by_suffix path comb_suffix) in
      cFileNames := file :: (List.drop 1 !cFileNames);
    );
  );

  (* possibly add our lib.c to the files *)
  if get_bool "custom_libc" then
    cFileNames := (Filename.concat include_dir "lib.c") :: !cFileNames;

  if get_bool "ana.sv-comp.functions" then
    cFileNames := (Filename.concat include_dir "sv-comp.c") :: !cFileNames;

  (* If we analyze a kernel module, some special includes are needed. *)
  if get_bool "kernel" then (
    let preconf = Filename.concat include_dir "linux/goblint_preconf.h" in
    let autoconf = Filename.concat kernel_dir "linux/kconfig.h" in
    cppflags := "-D__KERNEL__ -U__i386__ -include " ^ preconf ^ " -include " ^ autoconf ^ " " ^ !cppflags;
    (* These are not just random permutations of directories, but based on USERINCLUDE from the
     * Linux kernel Makefile (in the root directory of the kernel distribution). *)
    includes := !includes ^ " -I" ^ String.concat " -I" [
        kernel_dir; kernel_dir ^ "/uapi"; kernel_dir ^ "include/generated/uapi";
        arch_dir; arch_dir ^ "/generated"; arch_dir ^ "/uapi"; arch_dir ^ "/generated/uapi";
      ]
  );

  (* preprocess all the files *)
  if get_bool "dbg.verbose" then print_endline "Preprocessing files.";
  List.rev_map (preprocess_one_file !cppflags !includes) !cFileNames

(** Possibly merge all postprocessed files *)
let merge_preprocessed cpp_file_names =
  (* get the AST *)
  if get_bool "dbg.verbose" then print_endline "Parsing files.";
  let files_AST = List.rev_map Cilfacade.getAST cpp_file_names in
  remove_temp_dir ();

  let cilout =
    if get_string "dbg.cilout" = "" then Legacy.stderr else Legacy.open_out (get_string "dbg.cilout")
  in

  (* direct the output to file if requested  *)
  if not (get_bool "g2html" || get_string "outfile" = "") then Goblintutil.out := Legacy.open_out (get_string "outfile");
  Errormsg.logChannel := Messages.get_out "cil" cilout;

  (* we use CIL to merge all inputs to ONE file *)
  let merged_AST =
    match files_AST with
    | [one] -> Cilfacade.callConstructors one
    | [] -> prerr_endline "No arguments for Goblint?";
      prerr_endline "Try `goblint --help' for more information.";
      raise Exit
    | xs -> Cilfacade.getMergedAST xs |> Cilfacade.callConstructors
  in

  (* using CIL's partial evaluation and constant folding! *)
  if get_bool "dopartial" then Cilfacade.partial merged_AST;
  Cilfacade.rmTemps merged_AST;

  (* create the Control Flow Graph from CIL's AST *)
  Cilfacade.createCFG merged_AST;
  Cilfacade.ugglyImperativeHack := merged_AST;
  merged_AST

(** Perform the analysis over the merged AST.  *)
let do_analyze change_info merged_AST =
  let module L = Printable.Liszt (Basetype.CilFundec) in
  if get_bool "justcil" then
    (* if we only want to print the output created by CIL: *)
    Cilfacade.print merged_AST
  else (
    (* we first find the functions to analyze: *)
    if get_bool "dbg.verbose" then print_endline "And now...  the Goblin!";
    let (stf,exf,otf as funs) = Cilfacade.getFuns merged_AST in
    if stf@exf@otf = [] then failwith "No suitable function to start from.";
    if get_bool "dbg.verbose" then ignore (Pretty.printf "Startfuns: %a\nExitfuns: %a\nOtherfuns: %a\n"
                                             L.pretty stf L.pretty exf L.pretty otf);
    Goblintutil.has_otherfuns := otf <> [];
    (* and here we run the analysis! *)

    let do_all_phases ast funs =
      let do_one_phase ast p =
        phase := p;
        if get_bool "dbg.verbose" then (
          let aa = String.concat ", " @@ List.map Json.jsonString (get_list "ana.activated") in
          let at = String.concat ", " @@ List.map Json.jsonString (get_list "trans.activated") in
          print_endline @@ "Activated analyses for phase " ^ string_of_int p ^ ": " ^ aa;
          print_endline @@ "Activated transformations for phase " ^ string_of_int p ^ ": " ^ at
        );
        try Control.analyze change_info ast funs
        with x ->
          let loc = !Tracing.current_loc in
          Printf.printf "About to crash on %s:%d\n" loc.Cil.file loc.Cil.line;
          raise x
          (* Cilfacade.ugglyImperativeHack := ast'; *)
      in
      (* old style is ana.activated = [phase_1, ...] with phase_i = [ana_1, ...]
         new style (Goblintutil.phase_config = true) is phases[i].ana.activated = [ana_1, ...]
         phases[i].ana.x overwrites setting ana.x *)
      let num_phases =
        let np,na,nt = Tuple3.mapn (List.length % get_list) ("phases", "ana.activated", "trans.activated") in
        phase_config := np > 0; (* TODO what about wrong usage like { phases = [...], ana.activated = [...] }? should child-lists add to parent-lists? *)
        if get_bool "dbg.verbose" then print_endline @@ "Using " ^ if !phase_config then "new" else "old" ^ " format for phases!";
        if np = 0 && na = 0 && nt = 0 then failwith "No phases and no activated analyses or transformations!";
        max np 1
      in
      ignore @@ Enum.iter (do_one_phase ast) (0 -- (num_phases - 1))
    in

    (* Analyze with the new experimental framework. *)
    Stats.time "analysis" (do_all_phases merged_AST) funs
  )

let do_html_output () =
  (* if we are in Cygwin, we use the host's Java and GraphViz -> paths need to be converted from Cygwin to Windows style *)
  let get_path path = if Sys.os_type = "Cygwin" then "$(cygpath -wa "^path^")" else path in
  let jar = Filename.concat (get_string "exp.g2html_path") "g2html.jar" in
  if get_bool "g2html" then (
    if Sys.file_exists jar then (
      let command = "java -jar "^get_path jar^" --result-dir "^get_path (get_string "outfile")^" "^get_path !Messages.xml_file_name in
      try match Unix.system command with
        | Unix.WEXITED 0 -> ()
        | _ -> eprintf "HTML generation failed!\n"
      with Unix.Unix_error (e, f, a) ->
        eprintf "%s at syscall %s with argument \"%s\".\n" (Unix.error_message e) f a
    ) else
      eprintf "Warning: jar file %s not found.\n" jar
  )

let check_arguments () =
  let fail m = failwith ("Option clash: " ^ m) in
  let info m = eprintf "Option info: %s\n" m in
  let partial_context = get_bool "exp.addr-context" || get_bool "exp.no-int-context" || get_bool "exp.no-interval32-context" in
  if partial_context && get_bool "exp.full-context" then fail "exp.full-context can't be used with partial contexts (exp.addr-context, exp.no-int.context, exp.no-interval32-context)";
  let ctx_insens = Set.(cardinal (intersect (of_list (get_list "ana.ctx_insens")) (of_list (get_list "ana.activated")))) > 0 in
  if ctx_insens && get_bool "exp.full-context" then info "exp.full-context might lead to exceptions (undef. operations on top) with context-insensitive analyses enabled (ana.ctx_insens)";
  if get_bool "allfuns" && not (get_bool "exp.earlyglobs") then (set_bool "exp.earlyglobs" true; info "allfuns enables exp.earlyglobs.\n")

let handle_extraspecials () =
  let f xs = function
    | String x -> x::xs
    | _ -> xs
  in
  let funs = List.fold_left f [] (get_list "exp.extraspecials") in
  LibraryFunctions.add_lib_funs funs

let src_path () = Git.git_directory (List.first !cFileNames)
let data_path () = Filename.concat (src_path ()) ".gob"

let update_map old_file new_file =
  let dir = Serialize.gob_directory () in
  VersionLookup.restore_map dir old_file new_file

let store_map updated_map max_ids = (* Creates the directory for the commit *)
  match Serialize.current_commit_dir () with
  | Some commit_dir ->
    let map_file_name = Filename.concat commit_dir Serialize.version_map_filename in
    Serialize.marshal (updated_map, max_ids) map_file_name
  | None -> ()

(* Detects changes and renames vids and sids. *)
let diff_and_rename file =
  Serialize.src_direcotry := src_path ();

  let change_info = (match Serialize.current_commit () with
      | Some current_commit -> ((* "put the preparation for incremental analysis here!" *)
          if get_bool "dbg.verbose" then print_endline ("incremental mode running on commit " ^ current_commit);
          let (changes, last_analyzed_commit) =
            (match Serialize.last_analyzed_commit () with
             | Some last_analyzed_commit -> (match Serialize.load_latest_cil !cFileNames with
                 | Some file2 ->
                   let (version_map, changes, max_ids) = update_map file2 file in
                   let max_ids = UpdateCil.update_ids file2 max_ids file version_map current_commit changes in
                   store_map version_map max_ids;
                   (changes, last_analyzed_commit)
                 | None -> failwith "No ast.data from previous analysis found!"
               )
             | None -> (match Serialize.current_commit_dir () with
                 | Some commit_dir ->
                   let (version_map, max_ids) = VersionLookup.create_map file current_commit in
                   store_map version_map max_ids;
                   (CompareAST.empty_change_info (), "")
                 | None -> failwith "Directory for storing the results of the current run could not be created!")
            ) in
          Serialize.save_cil file;
          let analyzed_commit_dir = Filename.concat (data_path ()) last_analyzed_commit in
          let current_commit_dir = Filename.concat (data_path ()) current_commit in
          Cilfacade.print_to_file (Filename.concat current_commit_dir "cil.c") file;
          if "" <> last_analyzed_commit then (
            CompareAST.check_file_changed analyzed_commit_dir current_commit_dir;
            (* Note: Global initializers/start state changes are not considered here: *)
            CompareAST.check_any_changed changes
          );
          {Analyses.changes = changes; analyzed_commit_dir; current_commit_dir}
        )
      | None -> failwith "Failure! Working directory is not clean")
  in change_info

let do_stats () =
  if get_bool "printstats" then
    ignore (Pretty.printf "vars = %d    evals = %d  \n" !Goblintutil.vars !Goblintutil.evals);
    print_newline ();
    Stats.print (Messages.get_out "timing" Legacy.stderr) "Timings:\n";
    flush_all ()

(** the main function *)
let main =
  let main_running = ref false in fun () ->
    if not !main_running then (
      main_running := true;
      try
        Stats.reset Stats.SoftwareTimer;
        Cilfacade.init ();
        parse_arguments ();
        check_arguments ();
        handle_extraspecials ();
        create_temp_dir ();
        handle_flags ();
        if get_bool "dbg.verbose" then (
          print_endline (localtime ());
          print_endline command;
        );
        let file = preprocess_files () |> merge_preprocessed in
        let changeInfo = if GobConfig.get_string "exp.incremental.mode" = "off" then Analyses.empty_increment_data () else diff_and_rename file in
        file|> do_analyze changeInfo;
        do_stats ();
        do_html_output ();
        if !verified = Some false then exit 3;  (* verifier failed! *)
        if !Messages.worldStopped then exit 124 (* timeout! *)
      with Exit -> exit 1
    )

let _ =
  at_exit main<|MERGE_RESOLUTION|>--- conflicted
+++ resolved
@@ -68,11 +68,7 @@
   in
   let oil file =
     set_string "ana.osek.oil" file;
-<<<<<<< HEAD
-    set_auto "ana.activated" "['base','threadid','threadflag','escape','OSEK','OSEK2','stack_trace_set','fmode','flag']";
-=======
-    set_auto "ana.activated" "['base','escape','OSEK','OSEK2','stack_trace_set','fmode','flag','mallocWrapper']";
->>>>>>> 176df53f
+    set_auto "ana.activated" "['base','threadid','threadflag','escape','OSEK','OSEK2','stack_trace_set','fmode','flag','mallocWrapper']";
     set_auto "mainfun" "[]"
   in
   let configure_html () =
