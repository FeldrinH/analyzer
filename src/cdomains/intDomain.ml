--- conflicted
+++ resolved
@@ -773,13 +773,8 @@
       | Some (l, u) -> (return None) <+> (MyCheck.shrink pair_arb (l, u) >|= of_interval ik)
       | None -> empty
     in
-<<<<<<< HEAD
-    QCheck.(set_shrink shrink @@ set_print (short 10000) @@ map (*~rev:BatOption.get*) (of_interval ik pair_arb)) *)
-
+    QCheck.(set_shrink shrink @@ set_print (short 10000) @@ map (*~rev:BatOption.get*) (of_interval ik) pair_arb)
   let relift x = x
-=======
-    QCheck.(set_shrink shrink @@ set_print (short 10000) @@ map (*~rev:BatOption.get*) (of_interval ik) pair_arb)
->>>>>>> c3987737
 end
 
 
@@ -1026,7 +1021,7 @@
   let short l x = BI.to_string x
   let isSimple _ = true
   let pretty _ x = Pretty.text (BI.to_string x)
-  let to_yojson x = failwith "to_yojson not implemented for BigIntPrinable"
+  let to_yojson x = failwith "to_yojson not implemented for BigIntPrintable"
   include Std (struct type nonrec t = t let name = name let top_of = top_of let bot_of = bot_of let short = short let equal = equal end)
 
   let arbitrary () = QCheck.map ~rev:to_int64 of_int64 QCheck.int64
@@ -1130,15 +1125,15 @@
       match v with
       | `Excluded (s, r) ->
         let possibly_overflowed = not (R.leq r (size ik)) in
-        (* If no overflow occured, just return x *)
+        (* If no overflow occurred, just return x *)
         if not possibly_overflowed then (
           v
         )
-        (* Else, if an overflow occured that we should not treat with wrap-around, go to top *)
+        (* Else, if an overflow occurred that we should not treat with wrap-around, go to top *)
         else if not (should_wrap ik) then(
           top_of ik
         ) else (
-          (* Else an overflow occured that we should treat with wrap-around *)
+          (* Else an overflow occurred that we should treat with wrap-around *)
           let r = size ik in
           (* Perform a wrap-around for unsigned values and for signed values (if configured). *)
           let mapped_excl = S.map (fun excl -> BigInt.cast_to ik excl) s in
@@ -1483,322 +1478,6 @@
       else raise (Overflow (Printf.sprintf "%Ld * %Ld" a b))
 
 end
-<<<<<<< HEAD
-
-module CircInterval : IkindUnawareS with type t = CBigInt.t interval and type int_t = int64 =
-struct
-  include Printable.StdPolyCompare
-  module I = CBigInt
-  module C = CircularBigInt
-  type t = I.t interval
-  type int_t = int64
-  let to_yojson _ = failwith "TODO to_yojson"
-
-  let max_width = 64
-  let size t = Size.bit t
-
-  let name () = "circular int intervals"
-  let cast_to ?torg t x =
-    match (I.bounds x) with
-    | None -> Bot (size t)
-    | Some(a,b) -> I.of_t (size t) a b
-
-  let equal_to i x = failwith "equal_to not implemented"
-
-  (* Int Conversion *)
-  let to_int x =
-    match x with
-    | Int(w,a,b) when C.eq a b -> Some (C.to_int64 w a)
-    | _ -> None
-  let of_int x = I.of_int64 max_width x x
-  let is_int x =
-    match x with
-    | Int(_,a,b) -> C.eq a b
-    | _ -> false
-
-  let of_interval ik (x,y) = I.of_int64 max_width x y
-
-  (* Bool Conversion *)
-  let to_bool x =
-    match to_int x with
-    | None -> None
-    | Some 0L -> Some false
-    | _ -> Some true
-  let of_bool x =
-    if x
-    then Int(1, C.one, C.one)
-    else Int(1, C.zero, C.zero)
-  let is_bool x =
-    match x with
-    | Int(_,a,b) -> C.eq a b
-    | _ -> false
-
-  (* List Conversion *)
-  let to_excl_list x = None
-  let of_excl_list t x = Top max_width
-  let is_excl_list x = false
-
-  (* Starting/Ending *)
-  let starting ikind x =
-    let r = I.of_t max_width (C.of_int64 max_width x) (C.max_value max_width)
-    in
-    print_endline ("starting: "^(I.to_string r)^" .. "^(Int64.to_string x));
-    r
-  let ending ikind x =
-    let r = I.of_t max_width C.zero (C.of_int64 max_width x)
-    in
-    print_endline ("ending: "^(I.to_string r)^" .. "^(Int64.to_string x));
-    r
-  let maximal x =
-    print_endline ("maximal: "^(I.to_string x));
-    match I.bounds x with
-    | Some(_,m) -> Some (C.to_int64 (I.width x) m)
-    | _ -> None
-  let minimal x =
-    print_endline ("minimal: "^(I.to_string x));
-    match I.bounds x with
-    | Some(m,_) -> Some (C.to_int64 (I.width x) m)
-    | _ -> None
-
-  (* Debug Helpers *)
-  let wrap_debug1 n f =
-    fun a ->
-    let r = f a in
-    if get_bool "ana.int.cdebug" then print_endline (n^": "^(I.to_string a)^" = "^(I.to_string r));
-    r
-
-  let wrap_debug2 n f =
-    fun a b ->
-    let r = f a b in
-    if get_bool "ana.int.cdebug"
-    then print_endline (n^": "^(I.to_string a)^" .. "^(I.to_string b)^" = "^(I.to_string r));
-    r
-
-  (* Arithmetic *)
-  let neg = wrap_debug1 "neg" I.neg
-  let add = wrap_debug2 "add" I.add
-  let sub = wrap_debug2 "sub" I.sub
-  let mul = wrap_debug2 "mul" I.mul
-  let div = wrap_debug2 "div" I.div_s
-  let rem = wrap_debug2 "rem" I.rem
-
-  (* Comparison *)
-  let comp_lt f a b =
-    let w = I.width a in
-    let np = I.north_pole_end w in
-    if I.contains a (I.north_pole w) || I.contains b (I.north_pole w)
-    then I.of_int 1 0 1
-    else
-      match I.bounds a, I.bounds b with
-      | Some(l0,u0), Some(l1,u1) ->
-        if (f w np u0 l1) then of_bool true
-        else if (f w np l0 l1) then I.of_int 1 0 1
-        else of_bool false
-      | _ -> I.of_int 1 0 1
-
-  let comp_gt f a b =
-    let w = I.width a in
-    let np = I.north_pole_end w in
-    if I.contains a (I.north_pole w) || I.contains b (I.north_pole w)
-    then I.of_int 1 0 1
-    else
-      match I.bounds a, I.bounds b with
-      | Some(l0,u0), Some(l1,u1) ->
-        if (f w np l0 u1) then of_bool true
-        else if (f w np u0 u1) then I.of_int 1 0 1
-        else of_bool false
-      | _ -> I.of_int 1 0 1
-
-  let lt = wrap_debug2 "lt" (comp_lt I.relative_lt)
-  let le = wrap_debug2 "le" (comp_lt I.relative_leq)
-  let gt = wrap_debug2 "gt" (comp_gt I.relative_gt)
-  let ge = wrap_debug2 "ge" (comp_gt I.relative_geq)
-
-  let eq' a b =
-    match (I.meet a b) with
-    | Bot _ -> of_bool false
-    | _ ->
-      match I.bounds a, I.bounds b with
-      | Some(x,y), Some(u,v) ->
-        if (C.eq x y) && (C.eq u v) && (C.eq x u)
-        then of_bool true
-        else I.of_int 1 0 1
-      | _ -> I.of_int 1 0 1
-
-  let ne' a b =
-    match (I.meet a b) with
-    | Bot _ -> of_bool true
-    | _ ->
-      match I.bounds a, I.bounds b with
-      | Some(x,y), Some(u,v) ->
-        if (C.eq x y) && (C.eq u v) && (C.eq x u)
-        then of_bool false
-        else I.of_int 1 0 1
-      | _ -> I.of_int 1 0 1
-
-  let eq = wrap_debug2 "eq" eq'
-  let ne = wrap_debug2 "ne" ne'
-
-  let leq a b = I.contains b a
-
-  (* Bitwise *)
-  let bitnot x =
-    match x with
-    | Bot _ -> x
-    | Int(w,a,b) when C.eq a b ->
-      let v = C.lognot w a in
-      Int(w,v,v)
-    | _ -> Top (I.width x)
-  let bitand = wrap_debug2 "bitand" I.logand
-  let bitor = wrap_debug2 "bitor" I.logor
-  let bitxor = wrap_debug2 "bitxor" I.logxor
-  let shift_left = wrap_debug2 "shift_left" I.shift_left
-  let shift_right = wrap_debug2 "shift_right" I.shift_right
-
-  (* Lattice *)
-  let top () = Top max_width
-  let bot () = Bot max_width
-  let is_top x =
-    match x with
-    | Top _ -> true
-    | _ -> false
-  let is_bot x =
-    match x with
-    | Bot _ -> true
-    | _ -> false
-  let top_of ik = top ()
-  let bot_of ik = bot ()
-
-
-  (* Logical *)
-  let log1 f i1 =
-    if is_bot i1 then bot ()
-    else
-      match to_bool i1 with
-      | Some x -> of_bool (f x)
-      | _      -> top ()
-  let log f i1 i2 =
-    match is_bot i1, is_bot i2 with
-    | true, _
-    | _   , true -> bot ()
-    | _ ->
-      match to_bool i1, to_bool i2 with
-      | Some x, Some y -> of_bool (f x y)
-      | _              -> top ()
-
-  let lognot = log1 not
-  let logor  = log (||)
-  let logand = log (&&)
-
-  (* Others *)
-  let meet = wrap_debug2 "meet" I.meet
-  let join = wrap_debug2 "join" I.join
-  let equal = I.eql
-
-  let hash x =
-    match x with
-    | Top w -> w
-    | Bot _ -> 0
-    | Int(w,a,b) -> w lxor (Hashtbl.hash b) lxor (Hashtbl.hash a)
-
-  let isSimple x = true
-  let short _ x = I.to_string x
-  let pretty_f sh () x = text (sh 10 x)
-  let pretty = pretty_f short
-  let pretty_diff () (x,y) = dprintf "%s: %a instead of %a" (name ()) pretty x pretty y
-  let printXml f x = BatPrintf.fprintf f "<value>\n<data>\n%s\n</data>\n</value>\n" (short 800 x)
-
-  (* Widen
-   * Roughly double the interval size. *)
-  let widen_double a b =
-    let w = I.width b in
-    let two = C.of_int w 2 and add = C.add w
-    and sub = C.sub w and mul = C.mul w
-    in
-    if (I.contains a b) then b
-    else if C.geq (I.count b) (I.north_pole_end w) then Top w
-    else
-      match I.bounds a,I.bounds b with
-      | Some(u,v), Some(x,y) ->
-        let j = I.join a b and uy = I.of_t w u y and xv = I.of_t w x y in
-        if I.eql j uy then
-          I.join uy (I.of_t w u (add (sub (mul v two) u) C.one))
-        else if I.eql j xv then
-          I.join xv (I.of_t w (sub (sub (mul u two) v) C.one) v)
-        else if (I.contains_element b u) && (I.contains_element b v) then
-          I.join b (I.of_t w x (add (sub (add x (mul v two)) (mul u two)) C.one))
-        else Top w
-      | _ -> Top w
-
-  let widen_basic a b =
-    if (I.eql a b) then b
-    else Top (I.width b)
-
-  let widen' a b =
-    match get_string "ana.int.cwiden" with
-    | "basic" -> widen_basic a b
-    | "double" -> widen_double a b
-    | _ -> b
-
-  let widen = wrap_debug2 "widen" widen'
-
-  (* Narrow
-   * Take half of interval size. *)
-  let narrow_half a b =
-    let w = I.width b in
-    let delta = C.of_int w 2 and add = C.add w
-    and sub = C.sub w and div = C.div w
-    in
-    if I.eql a b then b
-    else if C.leq (I.count b) (C.of_int w 2) then b
-    else
-      match I.bounds a, I.bounds b with
-      | Some(u,v), Some(x,y) ->
-        let m = I.meet a b and uy = I.of_t w u y and xv = I.of_t w x v in
-        if I.eql m uy then
-          I.meet uy (I.of_t w u (sub (add (div u delta) (div v delta)) C.one))
-        else if I.eql m xv then
-          I.meet xv (I.of_t w (add C.one (add (div u delta) (div v delta))) v)
-        else
-          I.meet b (I.of_t w (add (div u delta) (div v delta)) (add (div u delta) (div v delta)))
-      | _ -> b
-
-  let narrow_basic a b =
-    if (I.eql a b) then b
-    else
-      match a with
-      | Top _ -> b
-      | _ -> a
-
-  let narrow' a b =
-    match get_string "ana.int.cnarrow" with
-    | "basic" -> narrow_basic a b
-    | "half"  -> narrow_half a b
-    | _ -> b
-
-  let narrow = wrap_debug2 "narrow" narrow'
-
-  (* S TODO: shrinker for bigint circular intervals *)
-  (* let arbitrary () = QCheck.set_print (short 10000) @@ QCheck.map (* ~rev:(fun x -> BatTuple.Tuple2.mapn BatOption.get (minimal x, maximal x)) *) of_interval @@ QCheck.pair MyCheck.Arbitrary.int64 MyCheck.Arbitrary.int64 *)
-  let arbitrary () =
-    let open QCheck.Iter in
-    let pair_arb = QCheck.pair MyCheck.Arbitrary.big_int MyCheck.Arbitrary.big_int in
-    (* let int (a, b) = Int (max_width, a, b) in *) (* shrinker gets stuck, probably doesn't satisfy some invariant *)
-    let int (a, b) = I.of_t max_width a b in
-    let shrink = function
-      | Int (w, a, b) -> (return (Bot w)) <+> (MyCheck.shrink pair_arb (a, b) >|= int)
-      | Bot w -> empty
-      | Top w -> MyCheck.Iter.of_arbitrary ~n:20 pair_arb >|= int
-    in
-    QCheck.frequency ~shrink ~print:(short 10000) [
-      20, QCheck.map int pair_arb;
-      1, QCheck.always (Bot max_width);
-      1, QCheck.always (Top max_width)
-    ] (* S TODO: decide frequencies *)
-end
-
-=======
->>>>>>> c3987737
 (* BOOLEAN DOMAINS *)
 
 module type BooleansNames =
@@ -1924,7 +1603,7 @@
     let value_in_ikind v =
       I.compare min v <= 0 && I.compare v max <= 0
     in
-    (* Whether the range r lies witihin the range of the ikind. *)
+    (* Whether the range r lies within the range of the ikind. *)
     let range_in_ikind r =
       R.leq r (size ikind)
     in
@@ -2041,7 +1720,7 @@
       let (b : int) = BI.to_int b in
       shift_op a b
     in
-    (* If one of the parameters of the shift is negative, the result is undedined *)
+    (* If one of the parameters of the shift is negative, the result is undefined *)
     let x_min = minimal x in
     let y_min = minimal y in
     if x_min = None || y_min = None || BI.compare (Option.get x_min) BI.zero < 0 || BI.compare (Option.get y_min) BI.zero < 0 then
