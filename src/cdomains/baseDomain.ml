--- conflicted
+++ resolved
@@ -42,25 +42,6 @@
       ) m Invariant.none
 end
 
-<<<<<<< HEAD
-module Flag =
-struct
-  include ConcDomain.SimpleThreadDomain
-  let name () = "flag domain"
-end
-
-let heap_hash = Hashtbl.create 113
-
-let get_heap_var ?(arg=false) typ =
-  let typ_sig = typeSig typ in
-  try Hashtbl.find heap_hash typ_sig
-  with Not_found ->
-    let name = (if arg then "(arg@" else "(alloc@") ^ (Prelude.Ana.sprint d_typsig typ_sig) ^ ")" in
-    let newvar = Goblintutil.create_var (makeGlobalVar name typ) in
-    Hashtbl.add heap_hash typ_sig newvar;
-    newvar
-=======
->>>>>>> 6ca68467
 
 module Glob =
 struct
