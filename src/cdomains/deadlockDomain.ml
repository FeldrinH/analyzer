open Deriving.Cil
open Pretty

type myowntypeEntry = {addr : ValueDomain.Addr.t ; loc : location} [@@deriving to_yojson]


module MyLock : Printable.S with type t = myowntypeEntry =
struct
<<<<<<< HEAD
  include Printable.Std (* for property-based testing *)
=======
  include Printable.Std (* for default invariant, tag, ... *)
>>>>>>> ac093ba6

  type t = myowntypeEntry [@@deriving to_yojson]
  module Ad = ValueDomain.Addr
  let name () = "address with location"
  let equal x y = Ad.equal x.addr y.addr
  let hash x = Ad.hash x.addr
  let compare x y = Ad.compare x.addr y.addr
  let short w x = (Ad.short (w/2) x.addr) ^ "@" ^ (Basetype.ProgLines.short (w/2) x.loc)
  let isSimple x = true
  let pretty_f sh () x = Ad.pretty () x.addr ++ text "@" ++ Basetype.ProgLines.pretty () x.loc
  let pretty = pretty_f short
  let printXml c x = Ad.printXml c x.addr
  let pretty_diff () (x,y) = Ad.pretty_diff () (x.addr,y.addr)
  let toXML_f sh x = Ad.toXML x.addr
  let toXML = toXML_f short
end

module Lockset = SetDomain.ToppedSet (MyLock) (struct let topname = "all locks" end)<|MERGE_RESOLUTION|>--- conflicted
+++ resolved
@@ -6,11 +6,7 @@
 
 module MyLock : Printable.S with type t = myowntypeEntry =
 struct
-<<<<<<< HEAD
-  include Printable.Std (* for property-based testing *)
-=======
   include Printable.Std (* for default invariant, tag, ... *)
->>>>>>> ac093ba6
 
   type t = myowntypeEntry [@@deriving to_yojson]
   module Ad = ValueDomain.Addr
