--- conflicted
+++ resolved
@@ -7,10 +7,10 @@
   (name goblint_lib)
   (public_name goblint.lib)
   (wrapped false)
-  (modules :standard \ goblint mainarinc maindomaintest mainspec
-    apronDomain poly violationZ3)
+  (modules :standard apronDomain poly \ goblint mainarinc maindomaintest mainspec
+    violationZ3)
   (libraries goblint-cil.all-features batteries.unthreaded zarith_stubs_js
-    qcheck-core.runner)
+    qcheck-core.runner apron apron.polkaMPQ apron.octD)
   (preprocess
     (staged_pps ppx_import ppx_deriving.std ppx_deriving_yojson
       ppx_distr_guards ocaml-monadic))
@@ -19,15 +19,9 @@
 (executables
   (names goblint maindomaintest) ; TODO: separate domaintest executable?
   (public_names goblint -)
-<<<<<<< HEAD
-  (modes native) ; https://dune.readthedocs.io/en/stable/dune-files.html#linking-modes
-  (modules :standard apronDomain poly \ violationZ3)
-  (libraries goblint-cil.all-features batteries zarith_stubs_js qcheck apron apron.polkaMPQ apron.octD) ; z3
-=======
   (modes native js) ; https://dune.readthedocs.io/en/stable/dune-files.html#linking-modes
   (modules goblint mainarinc maindomaintest mainspec)
   (libraries goblint.lib)
->>>>>>> a48e39dc
   (preprocess (staged_pps ppx_import ppx_deriving.std ppx_deriving_yojson ppx_distr_guards ocaml-monadic))
   (flags :standard -linkall)
 )
