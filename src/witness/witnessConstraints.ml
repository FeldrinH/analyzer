--- conflicted
+++ resolved
@@ -338,17 +338,10 @@
   let special ctx l f a = map ctx Spec.special (fun h -> h l f a)
 
   (* TODO: do additional witness things here *)
-<<<<<<< HEAD
   let threadenter ctx lval f args = map ctx Spec.threadenter (fun h -> h lval f args)
-  let threadcombine ctx lval f args fctx =
+  let threadspawn ctx lval f args fctx =
     let fd1 = Dom.choose (fst fctx.local) in
-    map ctx Spec.threadcombine (fun h -> h lval f args (conv fctx fd1))
-=======
-  let threadenter ctx f args = map ctx Spec.threadenter (fun h -> h f args)
-  let threadspawn ctx f args fctx =
-    let fd1 = Dom.choose (fst fctx.local) in
-    map ctx Spec.threadspawn (fun h -> h f args (conv fctx fd1))
->>>>>>> 93101727
+    map ctx Spec.threadspawn (fun h -> h lval f args (conv fctx fd1))
 
   let fold ctx f g h a =
     let k x a =
