open WitnessUtil
open MyCFG

module type Node =
sig
  include Hashtbl.HashedType

  val cfgnode: t -> MyCFG.node
  val to_string: t -> string

  val move_opt: t -> MyCFG.node -> t option
end

(* Abstract Reachability Graph *)
module type S =
sig
  module Node: Node

  val main_entry: Node.t
  val next: Node.t -> (MyCFG.edge * Node.t) list
end

module StackNode (Node: Node):
  Node with type t = Node.t list =
struct
  include HashedList (Node)

  let cfgnode nl = Node.cfgnode (List.hd nl)
  let to_string nl =
    nl
    |> List.map Node.to_string
    |> String.concat "@"

  let move_opt nl to_node = match nl with
    | [] -> None
    | n :: stack ->
      Node.move_opt n to_node
      |> BatOption.map (fun to_n -> to_n :: stack)
end

module Stack (Cfg:CfgForward) (Arg: S):
  S with module Node = StackNode (Arg.Node) =
struct
  module Node = StackNode (Arg.Node)

  let main_entry = [Arg.main_entry]

  let next = function
    | [] -> failwith "StackArg.next: empty"
    | n :: stack ->
      let cfgnode = Arg.Node.cfgnode n in
      match cfgnode with
      | Function _ -> (* TODO: can this be done without Cfg? *)
        begin match stack with
          (* | [] -> failwith "StackArg.next: return stack empty" *)
          | [] -> [] (* main return *)
          | call_n :: call_stack ->
            let call_cfgnode = Arg.Node.cfgnode call_n in
            let call_next =
              Cfg.next call_cfgnode
              (* filter because infinite loops starting with function call
                 will have another Neg(1) edge from the head *)
              |> List.filter (fun (locedges, to_node) ->
                  List.exists (function
                      | (_, Proc _) -> true
                      | (_, _) -> false
                    ) locedges
                )
            in
            begin match call_next with
              | [] -> failwith "StackArg.next: call next empty"
              | [(_, return_node)] ->
                begin match Arg.Node.move_opt call_n return_node with
                  (* TODO: Is it possible to have a calling node without a returning node? *)
                  (* | None -> [] *)
                  | None -> failwith "StackArg.next: no return node"
                  | Some return_n ->
                    (* TODO: Instead of next & filter, construct unique return_n directly. Currently edge missing. *)
                    Arg.next n
                    |> List.filter (fun (edge, to_n) ->
                        (* let to_cfgnode = Arg.Node.cfgnode to_n in
                        MyCFG.Node.equal to_cfgnode return_node *)
                        Arg.Node.equal to_n return_n
                      )
                    |> List.map (fun (edge, to_n) ->
                        let to_n' = to_n :: call_stack in
                        (edge, to_n')
                      )
                end
              | _ :: _ :: _ -> failwith "StackArg.next: call next ambiguous"
            end
        end
      | _ ->
        Arg.next n
        |> List.map (fun (edge, to_n) ->
            let to_cfgnode = Arg.Node.cfgnode to_n in
            let to_n' = match to_cfgnode with
              | FunctionEntry _ -> to_n :: n :: stack
              | _ -> to_n :: stack
            in
            (edge, to_n')
          )
end

module type IsInteresting =
sig
  type node
  val is_interesting: node -> MyCFG.edge -> node -> bool
end

module InterestingArg (Arg: S) (IsInteresting: IsInteresting with type node := Arg.Node.t):
  S with module Node = Arg.Node =
struct
  include Arg

  (* too aggressive, duplicates some interesting edges *)
  (* let rec next node =
       Arg.next node
       |> List.map (fun (edge, to_node) ->
           if IsInteresting.is_interesting node edge to_node then
             [(edge, to_node)]
           else
             next to_node
         )
       |> List.flatten *)

  let rec next node =
    Arg.next node
    |> List.map (fun (edge, to_node) ->
        if IsInteresting.is_interesting node edge to_node then
          [(edge, to_node)]
        else begin
          let to_node_next = next to_node in
          if List.exists (fun (edge, to_node) ->
              IsInteresting.is_interesting node edge to_node
            ) to_node_next then
            [(edge, to_node)] (* don't shortcut if node has outdoing interesting edges, e.g. control *)
          else
            to_node_next
        end
      )
    |> List.flatten
end


module type SIntra =
sig
  val next: MyCFG.node -> (MyCFG.edge * MyCFG.node) list
end

module type SIntraOpt =
sig
  include SIntra
  val next_opt: MyCFG.node -> ((MyCFG.edge * MyCFG.node) list) option
end

module CfgIntra (Cfg:CfgForward): SIntraOpt =
struct
  let next node =
    Cfg.next node
    |> List.map (fun (es, to_n) ->
        List.map (fun (_, e) -> (e, to_n)) es
      )
    |> List.flatten
  let next_opt _ = None
end

let partition_if_next if_next_n =
  (* TODO: refactor, check extra edges for error *)
  let test_next b = List.find (function
      | (Test (_, b'), _) when b = b' -> true
      | (_, _) -> false
    ) if_next_n
  in
  (* assert (List.length if_next <= 2); *)
  match test_next true, test_next false with
  | (Test (e_true, true), if_true_next_n), (Test (e_false, false), if_false_next_n) when Expcompare.compareExp e_true e_false ->
    (e_true, if_true_next_n, if_false_next_n)
  | _, _ -> failwith "partition_if_next: bad branches"

module UnCilLogicIntra (Arg: SIntraOpt): SIntraOpt =
struct
  open Cil

  let is_equiv_stmtkind sk1 sk2 = match sk1, sk2 with
    | Instr is1, Instr is2 -> List.for_all2 (=) is1 is2
    | Return _, Return _ -> sk1 = sk2
    | _, _ -> false (* TODO: also consider others? not sure if they ever get duplicated *)
  let is_equiv_stmt s1 s2 = is_equiv_stmtkind s1.skind s2.skind (* TODO: also consider labels *)
  let is_equiv_node n1 n2 = match n1, n2 with
    | Statement s1, Statement s2 -> is_equiv_stmt s1 s2
    | _, _ -> false (* TODO: also consider FunctionEntry & Function? *)
  let is_equiv_edge e1 e2 = match e1, e2 with
    | Entry f1, Entry f2 -> f1 == f2 (* physical equality for fundec to avoid cycle *)
    | Ret (exp1, f1), Ret (exp2, f2) -> exp1 = exp2 && f1 == f2 (* physical equality for fundec to avoid cycle *)
    | _, _ -> e1 = e2
  let rec is_equiv_chain n1 n2 =
    MyCFG.Node.equal n1 n2 || (is_equiv_node n1 n2 && is_equiv_chain_next n1 n2)
  and is_equiv_chain_next n1 n2 = match Arg.next n1, Arg.next n2 with
    | [(e1, to_n1)], [(e2, to_n2)] ->
      is_equiv_edge e1 e2 && is_equiv_chain to_n1 to_n2
    | _, _-> false


  let rec next_opt' n = match n with
<<<<<<< HEAD
    | Statement {sid; skind=If (_, _, _, loc)} when GobConfig.get_bool "exp.uncilwitness" ->
=======
    | Statement {skind=If (_, _, _, loc); _} when GobConfig.get_bool "exp.uncilwitness" ->
>>>>>>> 9055d65e
      let (e, if_true_next_n,  if_false_next_n) = partition_if_next (Arg.next n) in
      (* avoid infinite recursion with sid <> sid2 in if_nondet_var *)
      (* TODO: why physical comparison if_false_next_n != n doesn't work? *)
      (* TODO: need to handle longer loops? *)
      begin match if_true_next_n, if_false_next_n with
        (* && *)
<<<<<<< HEAD
        | Statement {sid=sid2; skind=If (_, _, _, loc2)}, _ when sid <> sid2 && loc = loc2 ->
=======
        | Statement {skind=If (_, _, _, loc2); _}, _ when loc = loc2 ->
>>>>>>> 9055d65e
          (* get e2 from edge because recursive next returns it there *)
          let (e2, if_true_next_true_next_n, if_true_next_false_next_n) = partition_if_next (next if_true_next_n) in
          if is_equiv_chain if_false_next_n if_true_next_false_next_n then
            let exp = BinOp (LAnd, e, e2, intType) in
            Some [
              (Test (exp, true), if_true_next_true_next_n);
              (Test (exp, false), if_false_next_n)
            ]
          else
            None
        (* || *)
<<<<<<< HEAD
        | _, Statement {sid=sid2; skind=If (_, _, _, loc2)} when sid <> sid2 && loc = loc2 ->
=======
        | _, Statement {skind=If (_, _, _, loc2); _} when loc = loc2 ->
>>>>>>> 9055d65e
          (* get e2 from edge because recursive next returns it there *)
          let (e2, if_false_next_true_next_n, if_false_next_false_next_n) = partition_if_next (next if_false_next_n) in
          if is_equiv_chain if_true_next_n if_false_next_true_next_n then
            let exp = BinOp (LOr, e, e2, intType) in
            Some [
              (Test (exp, true), if_true_next_n);
              (Test (exp, false), if_false_next_false_next_n)
            ]
          else
            None
        | _, _ -> None
      end
    | _ -> None
  and next_opt n = match next_opt' n with
    | Some _ as next_opt -> next_opt
    | None -> Arg.next_opt n
  and next n = match next_opt' n with
    | Some next -> next
    | None -> Arg.next n
end

module UnCilTernaryIntra (Arg: SIntraOpt): SIntraOpt =
struct
  open Cil

  let ternary e_cond e_true e_false =
    if e_true = Cil.one && e_false = Cil.zero then
      (* avoid unnecessary ternary *)
      e_cond
    else
      Question(e_cond, e_true, e_false, typeOf e_false)

  let next_opt' n = match n with
    | Statement {skind=If (_, _, _, loc); _} when GobConfig.get_bool "exp.uncilwitness" ->
      let (e_cond, if_true_next_n, if_false_next_n) = partition_if_next (Arg.next n) in
      if MyCFG.getLoc if_true_next_n = loc && MyCFG.getLoc if_false_next_n = loc then
        match Arg.next if_true_next_n, Arg.next if_false_next_n with
        | [(Assign (v_true, e_true), if_true_next_next_n)], [(Assign (v_false, e_false), if_false_next_next_n)] when v_true = v_false && MyCFG.Node.equal if_true_next_next_n if_false_next_next_n ->
          let exp = ternary e_cond e_true e_false in
          Some [
            (Assign (v_true, exp), if_true_next_next_n)
          ]
        | _, _ -> None
      else
        None
    | _ -> None
  let next_opt n = match next_opt' n with
    | Some _ as next_opt -> next_opt
    | None -> Arg.next_opt n
  let next n = match next_opt n with
    | Some next -> next
    | None -> Arg.next n
end

module Intra (ArgIntra: SIntraOpt) (Arg: S):
  S with module Node = Arg.Node =
struct
  include Arg

  let next node =
    match ArgIntra.next_opt (Node.cfgnode node) with
    | None -> Arg.next node
    | Some next ->
      next
      |> BatList.filter_map (fun (e, to_n) ->
          Node.move_opt node to_n
          |> BatOption.map (fun to_node -> (e, to_node))
        )
end<|MERGE_RESOLUTION|>--- conflicted
+++ resolved
@@ -203,22 +203,14 @@
 
 
   let rec next_opt' n = match n with
-<<<<<<< HEAD
-    | Statement {sid; skind=If (_, _, _, loc)} when GobConfig.get_bool "exp.uncilwitness" ->
-=======
-    | Statement {skind=If (_, _, _, loc); _} when GobConfig.get_bool "exp.uncilwitness" ->
->>>>>>> 9055d65e
+    | Statement {sid; skind=If (_, _, _, loc); _} when GobConfig.get_bool "exp.uncilwitness" ->
       let (e, if_true_next_n,  if_false_next_n) = partition_if_next (Arg.next n) in
       (* avoid infinite recursion with sid <> sid2 in if_nondet_var *)
       (* TODO: why physical comparison if_false_next_n != n doesn't work? *)
       (* TODO: need to handle longer loops? *)
       begin match if_true_next_n, if_false_next_n with
         (* && *)
-<<<<<<< HEAD
-        | Statement {sid=sid2; skind=If (_, _, _, loc2)}, _ when sid <> sid2 && loc = loc2 ->
-=======
-        | Statement {skind=If (_, _, _, loc2); _}, _ when loc = loc2 ->
->>>>>>> 9055d65e
+        | Statement {sid=sid2; skind=If (_, _, _, loc2); _}, _ when sid <> sid2 && loc = loc2 ->
           (* get e2 from edge because recursive next returns it there *)
           let (e2, if_true_next_true_next_n, if_true_next_false_next_n) = partition_if_next (next if_true_next_n) in
           if is_equiv_chain if_false_next_n if_true_next_false_next_n then
@@ -230,11 +222,7 @@
           else
             None
         (* || *)
-<<<<<<< HEAD
-        | _, Statement {sid=sid2; skind=If (_, _, _, loc2)} when sid <> sid2 && loc = loc2 ->
-=======
-        | _, Statement {skind=If (_, _, _, loc2); _} when loc = loc2 ->
->>>>>>> 9055d65e
+        | _, Statement {sid=sid2; skind=If (_, _, _, loc2); _} when sid <> sid2 && loc = loc2 ->
           (* get e2 from edge because recursive next returns it there *)
           let (e2, if_false_next_true_next_n, if_false_next_false_next_n) = partition_if_next (next if_false_next_n) in
           if is_equiv_chain if_true_next_n if_false_next_true_next_n then
@@ -299,8 +287,8 @@
     | None -> Arg.next node
     | Some next ->
       next
-      |> BatList.filter_map (fun (e, to_n) ->
+      |> List.filter_map (fun (e, to_n) ->
           Node.move_opt node to_n
-          |> BatOption.map (fun to_node -> (e, to_node))
+          |> Option.map (fun to_node -> (e, to_node))
         )
 end