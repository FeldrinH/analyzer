--- conflicted
+++ resolved
@@ -221,13 +221,9 @@
   let lift ctx d = (d, snd ctx.local)
   let lift_start_level d = (d, !start_level)
 
-<<<<<<< HEAD
+  let sync ctx reason = lift_fun ctx (lift ctx) S.sync   ((|>) reason)
   let query' ctx (type a) (q: a Queries.t): a Queries.result =
     lift_fun ctx identity   S.query  (fun x -> x q)
-=======
-  let sync ctx reason = lift_fun ctx (lift ctx) S.sync   ((|>) reason)
-  let query' ctx q    = lift_fun ctx identity   S.query  ((|>) q)
->>>>>>> 4d68fc33
   let assign ctx lv e = lift_fun ctx (lift ctx) S.assign ((|>) e % (|>) lv)
   let vdecl ctx v     = lift_fun ctx (lift ctx) S.vdecl  ((|>) v)
   let branch ctx e tv = lift_fun ctx (lift ctx) S.branch ((|>) tv % (|>) e)
