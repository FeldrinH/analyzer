--- conflicted
+++ resolved
@@ -22,23 +22,12 @@
             (* hashcons contexts before witness to reduce duplicates, because witness re-uses contexts in domain *)
             |> lift (get_bool "ana.sv-comp") (module WitnessConstraints.WitnessLifter)
             |> lift true (module PathSensitive2)
-<<<<<<< HEAD
-            (* |> lift (get_bool "ana.hashcons") (module HashconsContextLifter) *)
-            |> lift (get_bool "ana.hashcons") (module HashconsLifter)
-            (* |> lift (get_bool "ana.sv-comp") (module WitnessConstraints.WitnessLifter) *)
-            |> lift true (module DeadCodeLifter)
-            |> lift (get_bool "dbg.slice.on") (module LevelSliceLifter)
-            |> lift (get_int "dbg.limit.widen" > 0) (module LimitLifter)
-            (* |> lift (get_bool "ana.sv-comp") (module WitnessConstraints.WitnessLifter) *)
-          ))
-=======
             |> lift true (module DeadCodeLifter)
             |> lift (get_bool "dbg.slice.on") (module LevelSliceLifter)
             |> lift (get_int "dbg.limit.widen" > 0) (module LimitLifter)
             |> lift (get_bool "ana.opt.equal" && not (get_bool "ana.opt.hashcons")) (module OptEqual)
           ) in
   (module (val if get_bool "ana.opt.hashcons" then (module HashconsLifter (S1)) else (module NoHashconsLifter (S1)) : SpecHC))
->>>>>>> 64960b1c
 
 (** Given a [Cfg], computes the solution to [MCP.Path] *)
 module AnalyzeCFG (Cfg:CfgBidir) =
