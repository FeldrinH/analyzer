--- conflicted
+++ resolved
@@ -352,7 +352,10 @@
       S.iter (Base.printXml f) s;
       BatPrintf.fprintf f "</set></value>\n"
 
-<<<<<<< HEAD
+  let invariant c = function
+    | All -> Invariant.none
+    | Set s -> S.invariant c s
+
   let arbitrary () =
     let set x = Set x in
     let open QCheck.Iter in
@@ -364,11 +367,6 @@
       20, QCheck.map set (S.arbitrary ());
       1, QCheck.always All
     ] (* S TODO: decide frequencies *)
-=======
-  let invariant c = function
-    | All -> Invariant.none
-    | Set s -> S.invariant c s
->>>>>>> ac093ba6
 end
 
 (* superseded by Hoare *)
