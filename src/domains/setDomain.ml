(** Abstract domains representing sets. *)
open Pretty

module GU = Goblintutil

(* Exception raised when the set domain can not support the requested operation.
 * This will be raised, when trying to iterate a set that has been set to Top *)
exception Unsupported of string

(** A set domain must support all the standard library set operations, which
  * thanks to ocaml's inflexible module system have been copy-pasted. *)
module type S =
sig
  include Lattice.S
  type elt
  val empty: unit -> t
  val is_empty: t -> bool
  val mem: elt -> t -> bool
  val add: elt -> t -> t
  val singleton: elt -> t
  val remove: elt -> t -> t
  val union: t -> t -> t
  val inter: t -> t -> t
  val diff: t -> t -> t
  val subset: t -> t -> bool
  val iter: (elt -> unit) -> t -> unit
  val map: (elt -> elt) -> t -> t
  val fold: (elt -> 'a -> 'a) -> t -> 'a -> 'a
  val for_all: (elt -> bool) -> t -> bool
  val exists: (elt -> bool) -> t -> bool
  val filter: (elt -> bool) -> t -> t
  val partition: (elt -> bool) -> t -> t * t
  val cardinal: t -> int
  val elements: t -> elt list
  val of_list: elt list -> t
  val min_elt: t -> elt
  val max_elt: t -> elt
  val choose: t -> elt
  val split: elt -> t -> t * bool * t
end

(** A functor for creating a simple set domain, there is no top element, and
  * calling [top ()] will raise an exception *)
module Blank =
struct
  let empty _ = raise (Unsupported "empty")
  let is_empty _ = raise (Unsupported "is_empty")
  let mem _ _ = raise (Unsupported "mem")
  let add _ _ = raise (Unsupported "add")
  let singleton _ = raise (Unsupported "singleton")
  let remove _ _ = raise (Unsupported "remove")
  let union _ _ = raise (Unsupported "union")
  let inter _ _ = raise (Unsupported "inter")
  let diff _ _ = raise (Unsupported "diff")
  let subset _ _ = raise (Unsupported "subset")
  let iter _ _ = raise (Unsupported "iter")
  let map _ _ = raise (Unsupported "map")
  let fold _ _ _ = raise (Unsupported "fold")
  let for_all _ _ = raise (Unsupported "for_all")
  let exists _ _ = raise (Unsupported "exists")
  let filter _ _ = raise (Unsupported "filter")
  let partition _ _ = raise (Unsupported "partition")
  let cardinal _ = raise (Unsupported "cardinal")
  let elements _ = raise (Unsupported "elements")
  let of_list _ = raise (Unsupported "of_list")
  let min_elt _ = raise (Unsupported "min_elt")
  let max_elt _ = raise (Unsupported "max_elt")
  let choose _ = raise (Unsupported "choose")
  let split _ _ = raise (Unsupported "split")
end

(** A functor for creating a simple set domain, there is no top element, and
  * calling [top ()] will raise an exception *)
module Make (Base: Printable.S) =
struct
  include Printable.Blank
  include Lattice.StdCousot
  include BatSet.Make(Base)
  let name = "Set (" ^ Base.name ^ ")"
  let empty _ = empty
  let leq  = subset
  let join = union
  let meet = inter
  let bot = empty
  let is_bot = is_empty
  let top () = raise (Lattice.Unsupported "Set has no top")
  let is_top _ = false

  let map f s =
    let add_to_it x s = add (f x) s in
    fold add_to_it s (empty ())

  (** Short summary for sets. *)
  let show x =
    let all_elems = List.map Base.show (elements x) in
    Printable.show_list "{" "}" all_elems

  let to_yojson x = [%to_yojson: Base.t list] (elements x)

  let equal x y =
    cardinal x = cardinal y
    && for_all (fun e -> exists (Base.equal e) y) x

  let hash x = fold (fun x y -> y + Base.hash x) x 0

  let printXml f xs =
    BatPrintf.fprintf f "<value>\n<set>\n";
    iter (Base.printXml f) xs;
    BatPrintf.fprintf f "</set>\n</value>\n"
end

(** A functor for creating a path sensitive set domain, that joins the base
  * analysis whenever the user elements coincide. Just as above there is no top
  * element, and calling [top ()] will raise an exception *)
module SensitiveConf (C: Printable.ProdConfiguration) (Base: Lattice.S) (User: Printable.S) =
struct
  module Elt = Printable.ProdConf (C) (Base) (User)
  include Make(Elt)
  let name = "Sensitive " ^ name

  let leq s1 s2 =
    (* I want to check that forall e in x, the same key is in y with it's base
     * domain element being leq of this one *)
    let p (b1,u1) = exists (fun (b2,u2) -> User.equal u1 u2 && Base.leq b1 b2) s2 in
    for_all p s1

  let join s1 s2 =
    (* Ok, so for each element (b2,u2) in s2, we check in s1 for elements that have
     * equal user values (there should be at most 1) and we either join with it, or
     * just add the element to our accumulator res and remove it from s1 *)
    let f (b2,u2) (s1,res) =
      let (s1_match, s1_rest) = partition (fun (b1,u1) -> User.equal u1 u2) s1 in
      let el =
        try let (b1,u1) = choose s1_match in (Base.join b1 b2, u2)
        with Not_found -> (b2,u2)
      in
      (s1_rest, add el res)
    in
    let (s1', res) = fold f s2 (s1, empty ()) in
    union s1' res

  let add e s = join (singleton e) s

  (* The meet operation is slightly different from the above, I think this is
   * the right thing, the intuition is from thinking of this as a MapBot *)
  let meet s1 s2 =
    let f (b2,u2) (s1,res) =
      let (s1_match, s1_rest) = partition (fun (b1,u1) -> User.equal u1 u2) s1 in
      let res =
        try
          let (b1,u1) = choose s1_match in
          add (Base.meet b1 b2, u2) res
        with Not_found -> res
      in
      (s1_rest, res)
    in
    snd (fold f s2 (s1, empty ()))
end

module Sensitive = SensitiveConf (struct
    let expand_fst = true
    let expand_snd = true
  end)

(** Auxiliary signature for naming the top element *)
module type ToppedSetNames =
sig
  val topname: string
end

(** Functor for creating artificially topped set domains. *)
module ToppedSet (Base: Printable.S) (N: ToppedSetNames) =
struct
  module S = Make (Base)
  include Printable.Blank
  include Lattice.StdCousot
  type t = All | Set of S.t [@@deriving to_yojson]
  type elt = Base.t

  let hash = function
    | All -> 999999
    | Set x -> S.hash x
  let name = "Topped " ^ S.name
  let equal x y =
    match x, y with
    | All, All -> true
    | Set x, Set y -> S.equal x y
    | _ -> false
  let empty () = Set (S.empty ())
  let is_empty x =
    match x with
    | All -> false
    | Set x -> S.is_empty x
  let mem x s =
    match s with
    | All -> true
    | Set s -> S.mem x s
  let add x s =
    match s with
    | All -> All
    | Set s -> Set (S.add x s)
  let singleton x = Set (S.singleton x)
  let remove x s =
    match s with
    | All -> All   (* NB! NB! NB! *)
    | Set s -> Set (S.remove x s)
  let union x y =
    match x, y with
    | All, _ -> All
    | _, All -> All
    | Set x, Set y -> Set (S.union x y)
  let inter x y =
    match x, y with
    | All, y -> y
    | x, All -> x
    | Set x, Set y -> Set (S.inter x y)
  let diff x y =
    match x, y with
    | x, All -> empty ()
    | All, y -> All (* NB! NB! NB! *)
    | Set x, Set y -> Set (S.diff x y)
  let subset x y =
    match x, y with
    | _, All -> true
    | All, _ -> false
    | Set x, Set y -> S.subset x y

  let schema normal abnormal x =
    match x with
    | All -> raise (Unsupported abnormal)
    | Set t -> normal t
  let schema_default v f = function
    | All -> v
    | Set x -> f x
  (* HACK! Map is an exception in that it doesn't throw an exception! *)
  let map f x =
    match x with
    | All -> All
    | Set t -> Set (S.map f t)

  let iter f = schema (S.iter f) "iter on All"
  (*  let map f = schema (fun t -> Set (S.map f t)) "map"*)
  let fold f x e = schema (fun t -> S.fold f t e) "fold on All" x
  let for_all f = schema_default false (S.for_all f)
  let exists f = schema_default true (S.exists f) 
  let filter f = schema (fun t -> Set (S.filter f t)) "filter on All"
  let elements = schema S.elements "elements on All"
  let of_list xs = Set (List.fold_right S.add xs (S.empty ()))
  let cardinal = schema S.cardinal "cardinal on All"
  let min_elt = schema S.min_elt "min_elt on All"
  let max_elt = schema S.max_elt "max_elt on All"
  let choose = schema S.choose "choose on All"
  let partition f = schema (fun t -> match S.partition f t
                             with (a,b) -> (Set a, Set b)) "filter on All"
  let split e = schema (fun t -> match S.split e t
                         with (a,tv,b) -> (Set a,tv,Set b)) "split on All"


  (* The printable implementation *)

  let pretty_f _ () x =
    match x with
    | All -> text N.topname
    | Set t -> S.pretty () t

  let short w x : string =
    match x with
    | All -> N.topname
    | Set t -> S.short w t

  let isSimple x =
    match x with
    | All -> true
    | Set t -> S.isSimple t

  let toXML_f _ x =
    match x with
    | All -> Xml.Element ("Leaf", [("text", N.topname)], [])
    | Set t -> S.toXML t

  let pretty () x = pretty_f short () x
  let toXML x = toXML_f short x


  (* Lattice implementation *)

  let bot = empty
  let is_bot = is_empty
  let top () = All
  let is_top x = x = All

  let leq = subset
  let join = union
  let meet = inter
  let pretty_diff () ((x:t),(y:t)): Pretty.doc =
    match x,y with
    | Set x, Set y -> S.pretty_diff () (x,y)
    | _ -> dprintf "%s: %a not leq %a" (name) pretty x pretty y
  let printXml f = function
    | All   -> BatPrintf.fprintf f "<value>\n<data>\nAll\n</data>\n</value>\n"
    | Set s ->
      BatPrintf.fprintf f "<value><set>\n" ;
      S.iter (Base.printXml f) s;
      BatPrintf.fprintf f "</set></value>\n"
end

(* superseded by Hoare *)
(*
module MacroSet (B: Lattice.S) (N: ToppedSetNames)=
struct
  include ToppedSet (B) (N)

  let leq x y =
    match x, y with
    | Set x, Set y -> S.for_all (fun x -> S.exists (B.leq x) y) x
    | _, All -> true
    | All, _ -> false

  let pretty_diff () ((x:t),(y:t)): Pretty.doc =
    match x,y with
    | Set x, Set y -> S.pretty_diff () (x,y)
    | _ -> dprintf "%s: %a not leq %a" (name) pretty x pretty y

  let meet x y =
    let f y r =
      (* assume that only one  *)
      let yay, nay = partition (fun x -> B.leq x y) x in
      if is_empty yay then r else add (fold B.join yay (B.bot ())) r
    in
    if is_top y then y else if is_top x then x else fold f y (empty ())
end
*)

(* This one just removes the extra "{" notation and also by always returning
 * false for the isSimple, the answer looks better, but this is essentially a
 * hack. All the pretty printing needs some rethinking. *)
module HeadlessSet (Base: Printable.S) =
struct
  include Make(Base)

  let isSimple _ = false

  let name = "Headless " ^ name
  let pretty_f _ () x =
    let elts = elements x in
    let content = List.map (Base.pretty ()) elts in
    let rec separate x =
      match x with
      | [] -> []
      | [x] -> [x]
      | (x::xs) -> x ++ (text ", ") ++ line :: separate xs
    in
    let separated = separate content in
    let content = List.fold_left (++) nil separated in
    content

  let pretty () x = pretty_f short () x
  let pretty_diff () ((x:t),(y:t)): Pretty.doc =
    Pretty.dprintf "%s: %a not leq %a" (name) pretty x pretty y
  let printXml f xs =
    iter (Base.printXml f) xs
end

(* Hoare hash set for partial orders: keeps uncomparable elements separate
   - All comparable elements must have the same hash so that they land in the same bucket!
   - Pairwise operations like join then only need to be done per bucket.
   - E should throw Lattice.Uncomparable if an operation is not defined for two elements.
     In this case the operation will be done on the level of the set instead.
   - Hoare set means that for comparable elements, we only keep the biggest one.
     -> We only need to find the first comparable element for a join etc.
     -> There should only be one element per bucket except for hash collissions.
*)
module HoarePO (E : Lattice.PO) =
struct
  open Batteries
  type bucket = E.t list
  type t = bucket Map.Int.t
  module Map = Map.Int

  module B = struct (* bucket *)
    (* join element e with bucket using op *)
    let rec join op e = function
      | [] -> [e]
      | x::xs -> try op e x :: xs with Lattice.Uncomparable -> x :: join op e xs

    (* meet element e with bucket using op *)
    let rec meet op e = function
      | [] -> []
      | x::xs -> try [op e x] with Lattice.Uncomparable -> meet op e xs

    (* merge element e into its bucket in m using f, discard bucket if empty *)
    let merge_element f e m =
      let i = E.hash e in
      let b = f e (Map.find_default [] i m) in
      if b = [] then Map.remove i m
      else Map.add i b m
  end

  let elements m = Map.values m |> List.of_enum |> List.flatten

  (* merge elements in x and y by f *)
  let merge op f x y =
    let g = match op with
      | `Join -> B.join
      | `Meet -> B.meet
    in
    Map.merge (fun i a b -> match a, b with
        | Some a, Some b ->
          let r = List.fold_left (flip (g f)) a b in
          if r = [] then None else Some r
        | Some x, None
        | None, Some x when op = `Join -> Some x
        | _ -> None
      ) x y
  
  let merge_meet f x y =
    Map.merge (fun i a b -> match a, b with
        | Some a, Some b ->
          let r = List.concat @@ List.map (fun x -> B.meet f x a) b in
          if r = [] then None else Some r
        | _ -> None
      ) x y

  (* join all elements from the smaller map into their bucket in the other one.
   * this doesn't need to go over all elements of both maps as the general merge above. *)
  let merge_join f x y =
    (* let x, y = if Map.cardinal x < Map.cardinal y then x, y else y, x in *)
    List.fold_left (flip (B.merge_element (B.join f))) y (elements x)

  let join   x y = merge_join E.join x y
  let widen  x y = merge_join E.widen x y
  let meet   x y = merge_meet E.meet x y
  let narrow x y = merge_meet E.narrow x y

  (* Set *)
  let of_list_by f es = List.fold_left (flip (B.merge_element (B.join f))) Map.empty es
  let of_list es = of_list_by E.join es
  let keep_apart x y = raise Lattice.Uncomparable
  let of_list_apart es = of_list_by keep_apart es
  let singleton e = of_list [e]
  let exists p m = List.exists p (elements m)
  let for_all p m = List.for_all p (elements m)
  let mem e m = exists (E.leq e) m
  let choose m = List.hd (snd (Map.choose m))
  let apply_list f m = of_list (f (elements m))
  let map f m =
    (* Map.map (List.map f) m *)
    (* since hashes might change we need to rebuild: *)
    apply_list (List.map f) m
  let filter f m = apply_list (List.filter f) m (* TODO do something better? *)
  let remove x m =
    let ngreq x y = not (E.leq y x) in
    B.merge_element (fun _ -> List.filter (ngreq x)) x m
  (* let add e m = if mem e m then m else B.merge List.cons e m *)
  let add e m = if mem e m then m else join (singleton e) m
  let fold f m a = Map.fold (fun _ -> List.fold_right f) m a
  let cardinal m = fold (const succ) m 0
  let diff a b = apply_list (List.filter (fun x -> not (mem x b))) a
  let empty () = Map.empty
  let is_empty m = Map.is_empty m
  (* let union x y = merge (B.join keep_apart) x y *)
  let union x y = join x y
  let iter f m = Map.iter (fun _ -> List.iter f) m

  let is_element e m = Map.cardinal m = 1 && snd (Map.choose m) = [e]

  (* Lattice *)
  let bot () = Map.empty
  let is_bot = Map.is_empty
  let top () = raise (Unsupported "HoarePO.top")
  let is_top _ = false
  let leq x y = (* all elements in x must be leq than the ones in y *)
    for_all (flip mem y) x

  (* Printable *)
<<<<<<< HEAD
  let name = "Set (" ^ E.name ^ ")"
  let equal x y = try Map.equal (List.for_all2 E.equal) x y with Invalid_argument _ -> false
  let hash = Hashtbl.hash
=======
  let name () = "Set (" ^ E.name () ^ ")"
  (* let equal x y = try Map.equal (List.for_all2 E.equal) x y with Invalid_argument _ -> false *)
  let equal x y = leq x y && leq y x
  let hash xs = fold (fun v a -> a + E.hash v) xs 0
>>>>>>> 9c07efdd
  let compare = compare
  let isSimple _ = false
  let short w x : string =
    let usable_length = w - 5 in
    let all_elems : string list = List.map (E.short usable_length) (elements x) in
    Printable.get_short_list "{" "}" usable_length all_elems

  let to_yojson x = [%to_yojson: E.t list] (elements x)

  let toXML_f sf x =
    let esc = Goblintutil.escape in
    let elems = List.map E.toXML (elements x) in
    Xml.Element ("Node", [("text", esc (sf max_int x))], elems)

  let toXML s  = toXML_f short s
  let pretty_f _ () x =
    let content = List.map (E.pretty ()) (elements x) in
    let rec separate x =
      match x with
      | [] -> []
      | [x] -> [x]
      | (x::xs) -> x ++ (text ", ") :: separate xs
    in
    let separated = separate content in
    let content = List.fold_left (++) nil separated in
    (text "{") ++ content ++ (text "}")
  let pretty () x = pretty_f short () x

  let pretty_diff () ((x:t),(y:t)): Pretty.doc =
    Pretty.dprintf "HoarePO: %a not leq %a" pretty x pretty y
  let printXml f x =
    BatPrintf.fprintf f "<value>\n<set>\n";
    List.iter (E.printXml f) (elements x);
    BatPrintf.fprintf f "</set>\n</value>\n"
end

(* module Hoare (B : Lattice.S) (N: ToppedSetNames) : sig *)
(*   include S with type elt = B.t *)
(*   val apply_list : (elt list -> elt list) -> t -> t *)
(*   val product_top : (elt -> elt -> elt) -> t -> t -> t *)
(* end = *)
module Hoare (B : Lattice.S) (N: ToppedSetNames) =
struct
  include ToppedSet (B) (N)
  (* include ToppedSet (B) (struct let topname = "Top" end) *)

  let exists p = function
    | All -> true
    | Set s -> S.exists p s
  let for_all p = function
    | All -> false
    | Set s -> S.for_all p s
  let mem x = function
    | All -> true
    | Set s -> S.exists (B.leq x) s
  let leq a b =
    match a with
    | All -> b = All
    | _ -> for_all (fun x -> mem x b) a (* mem uses B.leq! *)
  let eq a b = leq a b && leq b a
  let le x y = B.leq x y && not (B.equal x y)
  let reduce = function
    | All -> All
    | Set s -> Set (S.filter (fun x -> not (S.exists (le x) s) && not (B.is_bot x)) s)
  let product_bot op a b = match a,b with
    | All, a | a, All -> a
    | Set a, Set b ->
      let a,b = S.elements a, S.elements b in
      List.map (fun x -> List.map (fun y -> op x y) b) a |> List.flatten |> fun x -> reduce (Set (S.of_list x))
  let product_widen op a b = match a,b with (* assumes b to be bigger than a *)
    | All, _ | _, All -> All
    | Set a, Set b ->
      let xs,ys = S.elements a, S.elements b in
      List.map (fun x -> List.map (fun y -> op x y) ys) xs |> List.flatten |> fun x -> reduce (Set (S.union b (S.of_list x)))
  let widen = product_widen (fun x y -> if B.leq x y then B.widen x y else B.bot ())
  let narrow = product_bot B.narrow

  let add x a = if mem x a then a else add x a (* special mem! *)
  let remove x a = failwith "Hoare: unsupported remove"
  let union a b = union a b |> reduce
  let join = union
  let inter = product_bot B.meet
  let meet = inter
  let subset = leq
  let map f a = map f a |> reduce
  let min_elt a = B.bot ()
  let split x a = failwith "Hoare: unsupported split"
  let apply_list f = function
    | All -> All
    | Set s -> Set (S.elements s |> f |> S.of_list)
  let diff a b = apply_list (List.filter (fun x -> not (mem x b))) a
  let of_list xs = List.fold_right add xs (empty ()) |> reduce
  let is_element e s = cardinal s = 1 && choose s = e
end<|MERGE_RESOLUTION|>--- conflicted
+++ resolved
@@ -473,16 +473,10 @@
     for_all (flip mem y) x
 
   (* Printable *)
-<<<<<<< HEAD
   let name = "Set (" ^ E.name ^ ")"
-  let equal x y = try Map.equal (List.for_all2 E.equal) x y with Invalid_argument _ -> false
-  let hash = Hashtbl.hash
-=======
-  let name () = "Set (" ^ E.name () ^ ")"
   (* let equal x y = try Map.equal (List.for_all2 E.equal) x y with Invalid_argument _ -> false *)
   let equal x y = leq x y && leq y x
   let hash xs = fold (fun v a -> a + E.hash v) xs 0
->>>>>>> 9c07efdd
   let compare = compare
   let isSimple _ = false
   let short w x : string =
