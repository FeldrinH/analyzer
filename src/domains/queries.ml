(** Structures for the querying subsystem. *)

open Deriving.Cil
open Pretty

module GU = Goblintutil
module ID = IntDomain.FlatPureIntegers
module LS = SetDomain.ToppedSet (Lval.CilLval) (struct let topname = "All" end)
module TS = SetDomain.ToppedSet (Basetype.CilType) (struct let topname = "All" end)
module PS = SetDomain.ToppedSet (Exp.LockingPattern) (struct let topname = "All" end)
module LPS = SetDomain.ToppedSet (Printable.Prod (Lval.CilLval) (Lval.CilLval)) (struct let topname = "All" end)

(* who uses this? hopefully it's not in the domain *)
module ES_r = SetDomain.ToppedSet (Exp.Exp) (struct let topname = "All" end)
module ES =
struct
  include ES_r
  include Printable.Std
  let bot = ES_r.top
  let top = ES_r.bot
  let leq x y = ES_r.leq y x
  let join = ES_r.meet
  let meet x y = ES_r.join x y
end

module VI = Lattice.Flat (Basetype.Variables) (struct
  let top_name = "Unknown line"
  let bot_name = "Unreachable line"
end)

type iterprevvar = int -> (MyCFG.node * Obj.t * int) -> MyARG.inline_edge -> unit
let iterprevvar_to_yojson _ = `Null
type itervar = int -> unit
let itervar_to_yojson _ = `Null

type t = EqualSet of exp
       | MayPointTo of exp
       | ReachableFrom of exp
       | ReachableUkTypes of exp
       | Regions of exp
       | MayEscape of varinfo
       | Priority of string
<<<<<<< HEAD
       | MayBePublic of varinfo
       | MustBeProtectedBy of {mutex: varinfo; global: varinfo}
       | MustBeAtomic
       | MustBeSingleThreaded
       | MustBeUniqueThread
=======
       | IsPublic of varinfo
       | IsNotProtected of varinfo
       | SingleThreaded
       | NotSingleThreaded
       | IsNotUnique
>>>>>>> 852dd9c1
       | CurrentThreadId
       | MayBeThreadReturn
       | EvalFunvar of exp
       | EvalInt of exp
       | EvalStr of exp
       | EvalLength of exp (* length of an array or string *)
       | BlobSize of exp (* size of a dynamically allocated `Blob pointed to by exp *)
       | PrintFullState
       | CondVars of exp
       | Access of exp * bool * bool * int
       | IterPrevVars of iterprevvar
       | IterVars of itervar
       | MustBeEqual of exp * exp (* are two expression known to must-equal ? *)
       | MayBeEqual of exp * exp (* may two expressions be equal? *)
       | MayBeLess of exp * exp (* may exp1 < exp2 ? *)
       | TheAnswerToLifeUniverseAndEverything
       | HeapVar
       | IsHeapVar of varinfo
[@@deriving to_yojson]

type result = [
  | `Top
  | `Int of ID.t
  | `Str of string
  | `LvalSet of LS.t
  | `ExprSet of ES.t
  | `ExpTriples of PS.t
  | `TypeSet of TS.t
  | `Varinfo of VI.t
  | `MustBool of bool  (* true \leq false *)
  | `MayBool of bool   (* false \leq true *)
  | `Bot
] [@@deriving to_yojson]

type ask = t -> result

module Result: Lattice.S with type t = result =
struct
  include Printable.Std
  type t = result [@@deriving to_yojson]

  let name () = "query result domain"

  let bot () = `Bot
  let is_bot x = x = `Bot
  let bot_name = "Bottom"
  let top () = `Top
  let is_top x = x = `Top
  let top_name = "Unknown"

  let equal x y =
    match (x, y) with
    | (`Top, `Top) -> true
    | (`Bot, `Bot) -> true
    | (`Int x, `Int y) -> ID.equal x y
    | (`LvalSet x, `LvalSet y) -> LS.equal x y
    | (`ExprSet x, `ExprSet y) -> ES.equal x y
    | (`ExpTriples x, `ExpTriples y) -> PS.equal x y
    | (`TypeSet x, `TypeSet y) -> TS.equal x y
    | (`Varinfo x, `Varinfo y) -> VI.equal x y
    | (`MustBool x, `MustBool y) -> Bool.equal x y
    | (`MayBool x, `MayBool y) -> Bool.equal x y
    | _ -> false

  let hash (x:t) =
    match x with
    | `Int n -> ID.hash n
    | `LvalSet n -> LS.hash n
    | `ExprSet n -> ES.hash n
    | `ExpTriples n -> PS.hash n
    | `TypeSet n -> TS.hash n
    | `Varinfo n -> VI.hash n
    (* `MustBool and `MayBool should work by the following *)
    | _ -> Hashtbl.hash x

  let compare x y =
    let constr_to_int x = match x with
      | `Bot -> 0
      | `Int _ -> 1
      | `LvalSet _ -> 2
      | `ExprSet _ -> 3
      | `ExpTriples _ -> 4
      | `Str _ -> 5
      | `IntSet _ -> 6
      | `TypeSet _ -> 7
      | `Varinfo _ -> 8
      | `MustBool _ -> 9
      | `MayBool _ -> 10
      | `Top -> 100
    in match x,y with
    | `Int x, `Int y -> ID.compare x y
    | `LvalSet x, `LvalSet y -> LS.compare x y
    | `ExprSet x, `ExprSet y -> ES.compare x y
    | `ExpTriples x, `ExpTriples y -> PS.compare x y
    | `TypeSet x, `TypeSet y -> TS.compare x y
    | `Varinfo x, `Varinfo y -> VI.compare x y
    | `MustBool x, `MustBool y -> Bool.compare x y
    | `MayBool x, `MayBool y -> Bool.compare x y
    | _ -> Stdlib.compare (constr_to_int x) (constr_to_int y)

  let pretty_f s () state =
    match state with
    | `Int n ->  ID.pretty () n
    | `Str s ->  text s
    | `LvalSet n ->  LS.pretty () n
    | `ExprSet n ->  ES.pretty () n
    | `ExpTriples n ->  PS.pretty () n
    | `TypeSet n -> TS.pretty () n
    | `Varinfo n -> VI.pretty () n
    | `MustBool n -> text (string_of_bool n)
    | `MayBool n -> text (string_of_bool n)
    | `Bot -> text bot_name
    | `Top -> text top_name

  let short w state =
    match state with
    | `Int n ->  ID.short w n
    | `Str s ->  s
    | `LvalSet n ->  LS.short w n
    | `ExprSet n ->  ES.short w n
    | `ExpTriples n ->  PS.short w n
    | `TypeSet n -> TS.short w n
    | `Varinfo n -> VI.short w n
    | `MustBool n -> string_of_bool n
    | `MayBool n -> string_of_bool n
    | `Bot -> bot_name
    | `Top -> top_name

  let isSimple x =
    match x with
    | `Int n ->  ID.isSimple n
    | `LvalSet n ->  LS.isSimple n
    | `ExprSet n ->  ES.isSimple n
    | `ExpTriples n ->  PS.isSimple n
    | `TypeSet n -> TS.isSimple n
    | `Varinfo n -> VI.isSimple n
    (* `MustBool and `MayBool should work by the following *)
    | _ -> true

  let pretty () x = pretty_f short () x
  let pretty_diff () (x,y) = dprintf "%s: %a not leq %a" (name ()) pretty x pretty y

  let leq x y =
    match (x,y) with
    | (_, `Top) -> true
    | (`Top, _) -> false
    | (`Bot, _) -> true
    | (_, `Bot) -> false
    | (`Int x, `Int y) -> ID.leq x y
    | (`LvalSet x, `LvalSet y) -> LS.leq x y
    | (`ExprSet x, `ExprSet y) -> ES.leq x y
    | (`ExpTriples x, `ExpTriples y) -> PS.leq x y
    | (`TypeSet x, `TypeSet y) -> TS.leq x y
    | (`Varinfo x, `Varinfo y) -> VI.leq x y
    (* TODO: should these be more like IntDomain.Booleans? *)
    | (`MustBool x, `MustBool y) -> x == y || x
    | (`MayBool x, `MayBool y) -> x == y || y
    | _ -> false

  let join x y =
    try match (x,y) with
      | (`Top, _)
      | (_, `Top) -> `Top
      | (`Bot, x)
      | (x, `Bot) -> x
      | (`Int x, `Int y) -> `Int (ID.join x y)
      | (`LvalSet x, `LvalSet y) -> `LvalSet (LS.join x y)
      | (`ExprSet x, `ExprSet y) -> `ExprSet (ES.join x y)
      | (`ExpTriples x, `ExpTriples y) -> `ExpTriples (PS.join x y)
      | (`TypeSet x, `TypeSet y) -> `TypeSet (TS.join x y)
      | (`Varinfo x, `Varinfo y) -> `Varinfo (VI.join x y)
      | (`MustBool x, `MustBool y) -> `MustBool (x && y)
      | (`MayBool x, `MayBool y) -> `MayBool (x || y)
      | _ -> `Top
    with IntDomain.Unknown -> `Top

  let meet x y =
    try match (x,y) with
      | (`Bot, _)
      | (_, `Bot) -> `Bot
      | (`Top, x)
      | (x, `Top) -> x
      | (`Int x, `Int y) -> `Int (ID.meet x y)
      | (`LvalSet x, `LvalSet y) -> `LvalSet (LS.meet x y)
      | (`ExprSet x, `ExprSet y) -> `ExprSet (ES.meet x y)
      | (`ExpTriples x, `ExpTriples y) -> `ExpTriples (PS.meet x y)
      | (`TypeSet x, `TypeSet y) -> `TypeSet (TS.meet x y)
      | (`Varinfo x, `Varinfo y) -> `Varinfo (VI.meet x y)
      | (`MustBool x, `MustBool y) -> `MustBool (x || y)
      | (`MayBool x, `MayBool y) -> `MayBool (x && y)
      | _ -> `Bot
    with IntDomain.Error -> `Bot

  let widen x y =
    try match (x,y) with
      | (`Top, _)
      | (_, `Top) -> `Top
      | (`Bot, x)
      | (x, `Bot) -> x
      | (`Int x, `Int y) -> `Int (ID.widen x y)
      | (`LvalSet x, `LvalSet y) -> `LvalSet (LS.widen x y)
      | (`ExprSet x, `ExprSet y) -> `ExprSet (ES.widen x y)
      | (`ExpTriples x, `ExpTriples y) -> `ExpTriples (PS.widen x y)
      | (`TypeSet x, `TypeSet y) -> `TypeSet (TS.widen x y)
      | (`Varinfo x, `Varinfo y) -> `Varinfo (VI.widen x y)
      | (`MustBool x, `MustBool y) -> `MustBool (x && y)
      | (`MayBool x, `MayBool y) -> `MustBool (x || y)
      | _ -> `Top
    with IntDomain.Unknown -> `Top

  let narrow x y =
    match (x,y) with
    | (`Int x, `Int y) -> `Int (ID.narrow x y)
    | (`LvalSet x, `LvalSet y) -> `LvalSet (LS.narrow x y)
    | (`ExprSet x, `ExprSet y) -> `ExprSet (ES.narrow x y)
    | (`ExpTriples x, `ExpTriples y) -> `ExpTriples (PS.narrow x y)
    | (`TypeSet x, `TypeSet y) -> `TypeSet (TS.narrow x y)
    | (`Varinfo x, `Varinfo y) -> `Varinfo (VI.narrow x y)
    | (`MustBool x, `MustBool y) -> `MustBool (x || y)
    | (`MayBool x, `MayBool y) -> `MayBool (x && y)
    | (x,_) -> x

  let printXml f x = BatPrintf.fprintf f "<value>\n<data>%s\n</data>\n</value>\n" (Goblintutil.escape (short 800 x))
end<|MERGE_RESOLUTION|>--- conflicted
+++ resolved
@@ -40,19 +40,13 @@
        | Regions of exp
        | MayEscape of varinfo
        | Priority of string
-<<<<<<< HEAD
        | MayBePublic of varinfo
+       | IsPublic of varinfo (* TODO: Combine with MayBePublic? May/Must? *)
+       | IsNotProtected of varinfo (* TODO: May/Must? *)
        | MustBeProtectedBy of {mutex: varinfo; global: varinfo}
        | MustBeAtomic
        | MustBeSingleThreaded
        | MustBeUniqueThread
-=======
-       | IsPublic of varinfo
-       | IsNotProtected of varinfo
-       | SingleThreaded
-       | NotSingleThreaded
-       | IsNotUnique
->>>>>>> 852dd9c1
        | CurrentThreadId
        | MayBeThreadReturn
        | EvalFunvar of exp
