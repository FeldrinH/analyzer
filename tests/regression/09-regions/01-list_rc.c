// PARAM: --set ana.activated[+] "'region'"
#include<pthread.h>
#include<stdlib.h>
#include<stdio.h>

struct s {
  int datum;
  struct s *next;
} *A;

void init (struct s *p, int x) {
  p -> datum = x;
 // p -> next = NULL;
}

// pthread_mutex_t A_mutex = PTHREAD_MUTEX_INITIALIZER;
// pthread_mutex_t B_mutex = PTHREAD_MUTEX_INITIALIZER;

<<<<<<< HEAD
// void *t_fun(void *arg) {
//   struct s *p = malloc(sizeof(struct s));
//   struct s *t;
//   init(p,7);
  
//   pthread_mutex_lock(&B_mutex);
//   t = A->next;
//   A->next = p; // RACE!
//   p->next = t;
//   pthread_mutex_unlock(&B_mutex);
//   return NULL;
// }
=======
void *t_fun(void *arg) {
  struct s *p = malloc(sizeof(struct s));
  struct s *t;
  init(p,7);

  pthread_mutex_lock(&B_mutex);
  t = A->next;
  A->next = p; // RACE!
  p->next = t;
  pthread_mutex_unlock(&B_mutex);
  return NULL;
}
>>>>>>> 6ca68467

int main () {
  pthread_t t1;
  struct s *p = malloc(sizeof(struct s));
  init(p,9);

  // A = malloc(sizeof(struct s));
  // init(A,3);
  // A->next = p;

<<<<<<< HEAD
  // pthread_create(&t1, NULL, t_fun, NULL);
  
  // pthread_mutex_lock(&A_mutex);
  // p = A->next; // RACE
  // printf("%d\n", p->datum);
  // pthread_mutex_unlock(&A_mutex);
=======
  pthread_create(&t1, NULL, t_fun, NULL);

  pthread_mutex_lock(&A_mutex);
  p = A->next; // RACE!
  printf("%d\n", p->datum);
  pthread_mutex_unlock(&A_mutex);
>>>>>>> 6ca68467
  return 0;
}<|MERGE_RESOLUTION|>--- conflicted
+++ resolved
@@ -13,23 +13,9 @@
  // p -> next = NULL;
 }
 
-// pthread_mutex_t A_mutex = PTHREAD_MUTEX_INITIALIZER;
-// pthread_mutex_t B_mutex = PTHREAD_MUTEX_INITIALIZER;
+pthread_mutex_t A_mutex = PTHREAD_MUTEX_INITIALIZER;
+pthread_mutex_t B_mutex = PTHREAD_MUTEX_INITIALIZER;
 
-<<<<<<< HEAD
-// void *t_fun(void *arg) {
-//   struct s *p = malloc(sizeof(struct s));
-//   struct s *t;
-//   init(p,7);
-  
-//   pthread_mutex_lock(&B_mutex);
-//   t = A->next;
-//   A->next = p; // RACE!
-//   p->next = t;
-//   pthread_mutex_unlock(&B_mutex);
-//   return NULL;
-// }
-=======
 void *t_fun(void *arg) {
   struct s *p = malloc(sizeof(struct s));
   struct s *t;
@@ -42,7 +28,6 @@
   pthread_mutex_unlock(&B_mutex);
   return NULL;
 }
->>>>>>> 6ca68467
 
 int main () {
   pthread_t t1;
@@ -53,20 +38,10 @@
   // init(A,3);
   // A->next = p;
 
-<<<<<<< HEAD
-  // pthread_create(&t1, NULL, t_fun, NULL);
-  
-  // pthread_mutex_lock(&A_mutex);
-  // p = A->next; // RACE
-  // printf("%d\n", p->datum);
-  // pthread_mutex_unlock(&A_mutex);
-=======
   pthread_create(&t1, NULL, t_fun, NULL);
 
   pthread_mutex_lock(&A_mutex);
   p = A->next; // RACE!
   printf("%d\n", p->datum);
   pthread_mutex_unlock(&A_mutex);
->>>>>>> 6ca68467
-  return 0;
 }