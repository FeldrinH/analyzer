// PARAM: --enable ana.int.interval
#include <assert.h>

#define RANGE(x, l, u) x >= l && x <= u

int main() {
  main2();


  int x, y, z;
  if (x+1 == 2) {
    assert(x == 1);
  } else {
    assert(x != 1);
  }
  if (5-x == 3)
    assert(x == 2);
  else
    assert(x != 2);
  if (5-x == 3 && x+y == x*3)
    assert(x == 2 && y == 4);
  if (x == 3 && y/x == 2) {
    assert(y == 6); // UNKNOWN!
    assert(RANGE(y, 6, 8));
  }
  if (y/3 == -2)
    assert(RANGE(y, -8, -6));
  if (y/-3 == -2)
    assert(RANGE(y, 6, 8));
  if (y/x == 2 && x == 3)
    assert(x == 3); // TODO y == [6,8]; this does not work because CIL transforms this into two if-statements
  if (2+(3-x)*4/5 == 6 && 2*y >= x+5)
    assert(RANGE(x, -3, -2) && y >= 1);
  if (x > 1 && x < 5 && x % 2 == 1) // x = [2,4] && x % 2 = 1 => x = 3
<<<<<<< HEAD
    assert(x != 2); // [3,4] TODO [3,3]


  long xl, yl, zl;
  if (xl+1 == 2) {
    assert(xl == 1);
  } else {
    assert(xl != 1);
  }
  if (5-xl == 3)
    assert(xl == 2);
  if (5-xl == 3 && xl+yl == xl*3)
    assert(xl == 2 && yl == 4);
  if (xl == 3 && yl/xl == 2)
    // yl could for example also be 7
    assert(yl == 6); // UNKNOWN!
  if (yl/xl == 2 && xl == 3)
    assert(xl == 3); // TODO yl == 6
  if (2+(3-xl)*4/5 == 6 && 2*yl >= xl+4)
    // xl could also be -3
    assert(xl == -2 && yl >= 1); //UNKNOWN!
  if (xl > 1 && xl < 5 && xl % 2 == 1) {
    // UNKNOWN due to Interval32 not being able to represent long
    // assert(xl != 2); // [2,4] -> [3,4] TODO x % 2 == 1
  }


  short xs, ys, zs;
  if (xs+1 == 2) {
    assert(xs == 1);
  } else {
    // Does not survive the casts inserted by CIL
    // assert(xs != 1);
  }
  if (5-xs == 3)
    assert(xs == 2);
  if (5-xs == 3 && xs+ys == xs*3)
    assert(xs == 2 && ys == 4);
  if (xs == 3 && ys/xs == 2) {
    // ys could for example also be 7
    assert(ys == 6); // UNKNOWN!
    assert(RANGE(ys, 6, 8));
  }
  if (ys/3 == -2)
    assert(RANGE(ys, -8, -6));
  if (ys/-3 == -2)
    assert(RANGE(ys, 6, 8));
  if (ys/xs == 2 && xs == 3)
    assert(xs == 3); // TODO yl == 6
  if (2+(3-xs)*4/5 == 6 && 2*ys >= xs+5) {
    // xs could also be -3
    assert(xs == -2 && ys >= 1); //UNKNOWN!
    assert(RANGE(xs, -3, -2) && ys >= 1);
  }
  if (xs > 1 && xs < 5 && xs % 2 == 1) {
    assert(xs != 2);
  }

}

int main2() {
  int one = 1;
  int two = 2;
  int three = 3;
  int four = 4;
  int five = 5;
  int six = 6;

  int x, y, z;
  if (x+one == two) {
    assert(x == one);
  } else {
    assert(x != one);
  }
  if (five-x == three)
    assert(x == two);
  if (five-x == three && x+y == x*three)
    assert(x == two && y == four);
  if (x == three && y/x == two) {
    // y could for example also be 7
    assert(y == six);  // UNKNOWN!
    assert(RANGE(y, 6, 8));
  }
  if (y/x == two && x == three)
    assert(x == three); // TODO y == six
  if (two+(three-x)*four/five == six && two*y >= x+four)
    // x could also be -three
    assert(x == -two && y >= one); //UNKNOWN!
  if (x > one && x < five && x % two == one)
    assert(x != two); // [two,four] -> [three,four] TODO x % two == one

  if (y/three == -two)
    assert(RANGE(y, -8, -6));
  if (y/-three == -two)
    assert(RANGE(y, 6, 8));
  if (y/x == two && x == three)
    assert(x == 3); // TODO y == [6,8]; this does not work because CIL transforms this into two if-statements
  if (two+(three-x)*four/five == six && two*y >= x+five)
    assert(RANGE(x, -3, -2) && y >= 1);
  if (x > one && x < five && x % two == one) // x = [2,4] && x % 2 = 1 => x = 3
    assert(x != 2); // [3,4] TODO [3,3]



  long xl, yl, zl;
  if (xl+one == two) {
    assert(xl == one);
  } else {
    assert(xl != one);
  }
  if (five-xl == three)
    assert(xl == two);
  if (five-xl == three && xl+yl == xl*three)
    assert(xl == two && yl == four);
  if (xl == three && yl/xl == two)
    // yl could for example also be 7
    assert(yl == six); // UNKNOWN!
  if (yl/xl == two && xl == three)
    assert(xl == three); // TODO yl == six
  if (two+(three-xl)*four/five == six && two*yl >= xl+four)
    // xl could also be -three
    assert(xl == -two && yl >= one); //UNKNOWN!
  if (xl > one && xl < five && xl % two == one) {
    // UNKNOWN due to Intervalthreetwo not being able to represent long
    // assert(xl != two); // [two,four] -> [three,four] TODO x % two == one
  }


  short xs, ys, zs;
  if (xs+one == two) {
    assert(xs == one);
  } else {
    // Does not survive the casts inserted by CIL
    // assert(xs != one);
  }
  if (five-xs == three)
    assert(xs == two);
  if (five-xs == three && xs+ys == xs*three)
    assert(xs == two && ys == four);
  if (xs == three && ys/xs == two) {
    // ys could for example also be 7
    assert(ys == six); // UNKNOWN!
    assert(RANGE(ys, six, 8));
  }
  if (ys/xs == two && xs == three)
    assert(xs == three); // TODO yl == six
  if (two+(three-xs)*four/five == six && two*ys >= xs+five) {
    // xs could also be -three
    assert(xs == -two && ys >= one); //UNKNOWN!
    assert(RANGE(xs, -three, -two) && ys >= one);
  }
  if (xs > one && xs < five && xs % two == one) {
    assert(xs != two);
  }
  if (ys/three == -two)
    assert(RANGE(ys, -8, -6));
  if (ys/-three == -two)
    assert(RANGE(ys, 6, 8));
  if (ys/xs == two && xs == three)
    assert(xs == 3); // TODO y == [6,8]; this does not work because CIL transforms this into two if-statements
=======
    assert(x == 3);
>>>>>>> 9fdae0a7
}<|MERGE_RESOLUTION|>--- conflicted
+++ resolved
@@ -32,8 +32,7 @@
   if (2+(3-x)*4/5 == 6 && 2*y >= x+5)
     assert(RANGE(x, -3, -2) && y >= 1);
   if (x > 1 && x < 5 && x % 2 == 1) // x = [2,4] && x % 2 = 1 => x = 3
-<<<<<<< HEAD
-    assert(x != 2); // [3,4] TODO [3,3]
+    assert(x = 3);
 
 
   long xl, yl, zl;
@@ -193,7 +192,4 @@
     assert(RANGE(ys, 6, 8));
   if (ys/xs == two && xs == three)
     assert(xs == 3); // TODO y == [6,8]; this does not work because CIL transforms this into two if-statements
-=======
-    assert(x == 3);
->>>>>>> 9fdae0a7
 }