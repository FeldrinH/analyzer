--- conflicted
+++ resolved
@@ -38,10 +38,7 @@
 arinc
 
 .vscode
-<<<<<<< HEAD
+_opam/
 cfgs/
 
-*.graphml
-=======
-_opam/
->>>>>>> 64960b1c
+*.graphml